---
title: Elliptic Curve Verifiable Oblivious Pseudorandom Functions (ECVOPRFs)
abbrev: ECVOPRFs
docname: draft-sullivan-cfrg-ecvoprf-latest
date:
category: info

ipr: trust200902
keyword: Internet-Draft

stand_alone: yes
pi: [toc, sortrefs, symrefs]

author:
 -
    ins: A. Davidson
    name: Alex Davidson
    org: ISG, Royal Holloway, University of London
    street: Egham Hill
    city: Twickenham, TW20 0EX
    country: United Kingdom
    email: alex.davidson.2014@rhul.ac.uk
 -
    ins: N. Sullivan
    name: Nick Sullivan
    org: Cloudflare
    street: 101 Townsend St
    city: San Francisco
    country: United States of America
    email: nick@cloudflare.com
 -
    ins: C. A. Wood
    name: Christopher A. Wood
    org: Apple Inc.
    street: One Apple Park Way
    city: Cupertino, California 95014
    country: United States of America
    email: cawood@apple.com

normative:
  RFC2119:
  RFC7748:
  RFC8032:
<<<<<<< HEAD
  I-D.irtf-cfrg-hash-to-curve:
    title: Hashing to Elliptic Curves
    target: https://datatracker.ietf.org/doc/I-D.draft-sullivan-cfrg-hash-to-curve/
=======
>>>>>>> 776a3da4
  PrivacyPass:
    title: Privacy Pass
    target: https://github.com/privacypass/challenge-bypass-server
  ChaumPedersen:
    title: Wallet Databases with Observers
    target: https://chaum.com/publications/Wallet_Databases.pdf
    authors:
      -
        ins: D. Chaum
        org: CWI, The Netherlands
      -
        ins: T. P. Pedersen
        org: Aarhus University, Denmark
  ChaumBlindSignature:
    title: Blind Signatures for Untraceable Payments
    target: http://sceweb.sce.uhcl.edu/yang/teaching/csci5234WebSecurityFall2011/Chaum-blind-signatures.PDF
    authors:
      -
        ins: D. Chaum
        org: University of California, Santa Barbara, USA
<<<<<<< HEAD
  JKKX16:
    title: Highly-Efficient and Composable Password-Protected Secret Sharing (Or, How to Protect Your Bitcoin Wallet Online)
    target: https://eprint.iacr.org/2016/144
    authors:
      -
        ins: S. Jarecki
        org: UC Irvine, CA, USA
      -
        ins: A. Kiayias
        org: University of Athens, Greece
      -
        ins: H. Krawczyk
        org: IBM Research, NY, USA
      -
        ins: Jiayu Xu
        org: UC Irvine, CA, USA
  JKK14:
    title:  Round-Optimal Password-Protected Secret Sharing and T-PAKE in the Password-Only model
    target: https://eprint.iacr.org/2014/650.pdf
    authors:
      -
        ins: S. Jarecki
        org: UC Irvine, CA, USA
      -
        ins: A. Kiayias
        org: University of Athens, Greece
      -
        ins: H. Krawczyk
        org: IBM Research, NY, USA
  SJKS17:
    title:  SPHINX, A Password Store that Perfectly Hides from Itself
    target: http://webee.technion.ac.il/%7Ehugo/sphinx.pdf
    authors:
      -
        ins: M. Shirvanian
        org: University of Alabama at Birmingham, USA
      -
        ins: S. Jarecki
        org: UC Irvine, CA, USA
      -
        ins: H. Krawczyk
        org: IBM Research, NY, USA
      -
        ins: N. Saxena
        org: University of Alabama at Birmingham, USA
  DGSTV18:
    title: Privacy Pass, Bypassing Internet Challenges Anonymously
    target: https://www.degruyter.com/view/j/popets.2018.2018.issue-3/popets-2018-0026/popets-2018-0026.xml
    authors: 
      -
        ins: A. Davidson
        org: RHUL, UK
      -
        ins: I. Goldberg
        org: University of Waterloo, Canada
      -
        ins: N. Sullivan
        org: Cloudflare, CA, USA
      -
        ins: G. Tankersley
        org: Independent
      -
        ins: F. Valsordas
        org: Independent
=======
  I-D.irtf-cfrg-hash-to-curve:

>>>>>>> 776a3da4
--- abstract

A Verifiable Oblivious Pseudorandom Function (VOPRF) is a two-party
protocol for computing the output of a PRF that is symmetrically verifiable.
In summary, the PRF key holder learns nothing of the input while simultaneously
providing proof that its private key was used during execution. VOPRFs are
useful for computing one-time unlinkable tokens that are verifiable by secret
key holders. This document specifies a VOPRF construction based on Elliptic Curves.

--- middle

# Introduction

A pseudorandom function (PRF) F(k, x) is an efficiently computable function with
secret key k on input x. Roughly, F is pseudorandom if the output y = F(k, x) is indistinguishable
from uniformly sampling any element in F's range for random choice of k. An oblivious PRF
(OPRF) is a two-party protocol between a prover P and verifier V where P holds a PRF key k
and V holds some input x. The protocol allows both parties to cooperate in computing F(k, x)
with P's secret key k and V's input x such that: V learns F(k, x) without learning anything
about k; and P does not learn anything about x. A Verifiable OPRF (VOPRF) is an OPRF
wherein P can prove to V that F(k, x) was computed using key k, which is bound to
a trusted public key Y = kG. Informally, this is done by presenting a non-interactive
zero-knowledge (NIZK) proof of equality between (G, Y) and (Z, M), where Z = kM for some
point M.

VOPRFs are useful for producing tokens that are verifiable by V. This may be needed,
for example, if V wants assurance that P did not use a unique key in its computation,
i.e., if V wants key consistency from P. This property is necessary in some applications,
e.g., the Privacy Pass protocol {{PrivacyPass}}, wherein this VOPRF is used to generate 
one-time authentication tokens to bypass CAPTCHA challenges.

This document introduces a VOPRF protocol built on Elliptic Curves, called ECVOPRF. It describes
the protocol, its security properties, and provides preliminary test vectors for 
experimentation. This rest of document is structured as follows:

- Section {{background}}: Describe background, related work, and use cases of VOPRF protocols.
- Section {{properties}}: Discuss security properties of VOPRFs.
- Section {{protocol}}: Specify a VOPRF protocol based on elliptic curves. 
- Section {{dleq}}: Specify the NIZK discrete logarithm equality construction used for verifying
protocol outputs. 

## Terminology {#terminology}

The following terms are used throughout this document.

- PRF: Pseudorandom Function.
- OPRF: Oblivious PRF.
- VOPRF: Verifiable Oblivious Pseudorandom Function.
- ECVOPRF: A VOPRF built on Elliptic Curves.
- Verifier (V): Protocol initiator when computing F(k, x).
- Prover (P): Holder of secret key k.
- NIZK: Non-interactive zero knowledge.
- DLEQ: Discrete Logarithm Equality.

## Requirements

The key words "MUST", "MUST NOT", "REQUIRED", "SHALL", "SHALL NOT",
"SHOULD", "SHOULD NOT", "RECOMMENDED", "MAY", and "OPTIONAL" in this
document are to be interpreted as described in {{RFC2119}}.

# Background {#background}

VOPRFs are functionally related to RSA-based blind signature schemes, e.g., {{ChaumBlindSignature}}.
Such a scheme works as follows. 
Let m be a message to be signed by a server. It is assumed to be a member of the 
RSA group. Also, let N be the RSA modulus, and e and d be the public and private keys, 
respectively. A prover P and verifier V engage in the following protocol given input m. 

1. V generates a random blinding element r from the RSA group, and 
compute m' = m^r (mod N). Send m' to the P.
2. P uses m' to compute s' = (m')^d (mod N), and sends s' to the V.
3. V removes the blinding factor r to obtain the original signature as s = (s')^(r^-1) (mod N).

By the properties of RSA, s is clearly a valid signature for m. OPRF protocols are the symmetric
equivalent to blind signatures in the same way that PRFs are the symmetric equivalent traditional
digital signatures. This is discussed more in the following section.
  
# Security Properties {#properties}

The security properties of a VOPRF protocol with functionality y = F(k, x) include those of
a standard PRF. Specifically:

- Given value x, it is infeasible to compute y = F(k, x) without knowledge of k.
- Output y = F(k, x) is indistinguishable from a random value in the domain of F. 

Additionally, we require the following additional properties:

- Non-malleable: Given (x, y = F(k, x)), V must not be able to generate (x', y') where 
x' != x and y' = F(k, x'). 
- Verifiable: V must only complete execution of the protocol if it asserts
that P used its secret key k, associated with public key Y = kG, in execution.
- Oblivious: P must learn nothing about V's input, and V must learn nothing about P's private key.
- Unlinkable: If V reveals x to P, P cannot link x to the protocol instance in which y = F(k, x)
was computed.

# Elliptic Curve VOPRF Protocol {#protocol}

In this section we describe the ECVOPRF protocol. Let GG be a prime-order subgroup 
of an elliptic curve over base field GF(p) for prime p, with two distinct hash functions H_1 and H_2, where H_1 maps
arbitrary input onto GG and H_2 maps arbitrary input to a fixed-length output, e.g., SHA256.
All hash functions in the protocol are assumed to be random oracles.
Let L be the security parameter. Let k be the prover's (P) secret key,
and Y = kG be its corresponding public key for some generator G taken from the group GG. 
Let x be the verifier's (V) input to the ECVOPRF protocol. (Commonly, it is a random L-bit
string, though this is not required.) ECVOPRF begins with V randomly blinding
its input for the signer. The latter then applies its secret key to the blinded
value and returns the result. To finish the computation, V then 
removes its blind and hashes the result using H_2 to yield an output. 
This flow is illustrated below.

~~~
     Verifier              Prover
  ------------------------------------
     r <-$ GG
     M = rH_1(x) 
                   M
                ------->    
                           Z = kM
                           D = DLEQ_Generate(G,Y,M,Z)
                   Z,D
                <-------
    b = DLEQ_Verify(G,Y,M,Z,D)
    Output H_2(x, Zr^(-1)) if b=1, else "error"
~~~

DLEQ_Generate(G,Y,M,Z) and DLEQ_Verify(G,Y,M,Z,D) are described in Section {{dleq}}. Intuitively, the DLEQ proof allows P to prove
to V in NIZK that the same key k is the exponent of both Y and M. In other words, computing the
discrete logarithm of Y and Z (with respect to G and M, respectively) results in the same value.
The committed value Y should be public before the protocol is initiated.

The actual PRF function computed is as follows:

~~~
F(k, x) = H_2(x, N) = H_2(x, kH_1(x))
~~~

Note that V finishes this computation upon receiving kH_1(x) from P. The output
from P is not the PRF value.

This protocol may be decomposed into a series of steps, as described below:

- ECVOPRF_Blind(x): Compute and return a blind, r, and blinded representation of x, denoted M.
- ECVOPRF_Sign(M): Sign input M using secret key k to produce Z, generate a 
proof D = DLEQ_Generate(G,Y,M,Z), and output (Z, D).
- ECVOPRF_Unblind((Z, D), r, Y, G, M): Unblind blinded signature Z with blind r, yielding N. 
Output N if 1 = DLEQ_Verify(G,Y,M,Z,D). Otherwise, output "error".
- ECVOPRF_Finalize(N): Finalize N to produce PRF output F(k, x).

Protocol correctness requires that, for any key k, input x, and (r, M) = ECVOPRF_Blind(x), 
it must be true that:

~~~
ECVOPRF_Finalize(x, ECVOPRF_Unblind(ECVOPRF_Sign(M), M, r)) = F(k, x)
~~~

with overwhelming probability. 

## Algorithmic Details 

This section provides algorithms for each step in the ECVOPRF protocol.

1. V computes X = H_1(x) and a random element r (blinding factor) from GF(p), and computes M = rX.
2. V sends M to P. 
3. P computes Z = kM = rkX, and D = DLEQ_Generate(G,Y,M,Z).
4. P sends (Z, D) to V.
5. V ensures that 1 = DLEQ_Verify(G,Y,M,Z,D). If not, V outputs an error.
6. V unblinds Z to compute N = r^(-1)Z = kX.
7. V outputs the pair H_2(x, N).

### ECVOPRF_Blind

~~~
Input:

 x - V's PRF input.

Output:

 r - Random scalar in [1, p - 1].
 M - Blinded representation of x using blind r, a point in GG.

Steps:

 1.  r <-$ GF(p)
 2.  M := rH_1(x)
 5.  Output (r, M)
~~~

### ECVOPRF_Sign

~~~
Input:

 G: Public generator of group GG with prime order p.
 Y: Signer public key.
 M - Point in GG.

Output:

 Z - Scalar multiplication of k and M, point in GG.
 D - DLEQ proof that log_G(Y) == log_M(Z).

Steps:

 1. Z := kM
 2. D = DLEQ_Generate(G,Y,M,Z)
 2. Output (Z, D)
~~~

### ECVOPRF_Unblind

~~~
Input:

 G: Public generator of group GG with prime order p.
 Y: Signer public key.
 M - Blinded representation of x using blind r, a point in G.
 Z - Point in GG.
 D - D = DLEQ_Generate(G,Y,M,Z).
 r - Random scalar in [1, p - 1].

Output:

 N - Unblinded signature, point in GG.

Steps:

 1. N := (-r)Z
 2. If 1 = DLEQ_Verify(G,Y,M,Z,D), output N
 3. Output "error"
~~~

### ECVOPRF_Finalize

~~~
Input:

 x - PRF input string.
 N - Point in GG, or "error".

Output:

 y - Random element in {0,1}^L, or "error"

Steps:

 1. If N == "error", output "error".
 2. y := H_2(x, N)
 3. Output y
~~~

# NIZK Discrete Logarithm Equality Proof {#dleq}

In some cases, it may be desirable for the V to have proof that P
used its private key to compute Z from M. This is done by proving
log_G(Y) == log_M(Z). This may be used, for example, to ensure that 
P uses the same private key for computing the ECVOPRF output and does not
attempt to "tag" individual verifiers with select keys. This proof must
not reveal the P's long-term private key to V. Consequently,
we extend the protocol in the previous section with a (non-interactive) discrete 
logarithm equality (DLEQ) algorithm built on a Chaum-Pedersen {{ChaumPedersen}} proof.
This proof is divided into two procedures: DLEQ_Generate and DLEQ_Verify. 
These are specified below.

## DLEQ_Generate

~~~
Input: 

  G: Public generator of group GG with prime order p.
  Y: Signer public key.
  M: Point in GG.
  Z: Point in GG.
  H_3: A hash function from GG to a bitstring of length L modeled as a random oracle.

Output:

  D: DLEQ proof (c, s).

Steps:

1. r <-$ GF(p)
2. A = rG and B = rM.
2. c = H_3(G,Y,M,Z,A,B)
3. s = (r - ck) (mod p)
4. Output D = (c, s)
~~~

## DLEQ_Verify

~~~
Input: 

  G: Public generator of group GG with prime order p.
  Y: Signer public key.
  M: Point in GG.
  Z: Point in GG.
  D: DLEQ proof (c, s).

Output:

  True if log_G(Y) == log_M(Z), False otherwise.

Steps:

1. A' = (sG + cY)
2. B' = (sM + cZ)
3. c' = H_3(G,Y,M,Z,A',B')
4. Output c == c'
~~~

## Group and Hash Function Instantiations

This section specifies supported ECVOPRF group and hash function instantiations.

ECVOPRF-P256-SHA256:

- G: P-256
- H_1: ((TODO: choose from {{I-D.irtf-cfrg-hash-to-curve}}
- H_2: SHA256
- H_3: SHA256

ECVOPRF-P256-SHA512:

- G: P-256
- H_1: ((TODO: choose from {{I-D.irtf-cfrg-hash-to-curve}}
- H_2: SHA512
- H_3: SHA512

ECVOPRF-P384-SHA256:

- G: P-384
- H_1: ((TODO: choose from {{I-D.irtf-cfrg-hash-to-curve}}
- H_2: SHA256
- H_3: SHA256

ECVOPRF-P384-SHA512:

- G: P-384
- H_1: ((TODO: choose from {{I-D.irtf-cfrg-hash-to-curve}}
- H_2: SHA512
- H_3: SHA512

ECVOPRF-CURVE25519-SHA256:

- G: Curve25519 {{RFC7748}}
- H_1: ((TODO: choose from {{I-D.irtf-cfrg-hash-to-curve}}
- H_2: SHA256
- H_3: SHA256

ECVOPRF-CURVE25519-SHA512:

- G: Curve25519 {{RFC7748}}
- H_1: ((TODO: choose from {{I-D.irtf-cfrg-hash-to-curve}}
- H_2: SHA512
- H_3: SHA512

ECVOPRF-CURVE448-SHA256:

- G: Curve448 {{RFC7748}} 
- H_1: ((TODO: choose from {{I-D.irtf-cfrg-hash-to-curve}}
- H_2: SHA256
- H_3: SHA256

ECVOPRF-CURVE448-SHA512:

- G: Curve448 {{RFC7748}} 
- H_1: ((TODO: choose from {{I-D.irtf-cfrg-hash-to-curve}}
- H_2: SHA512
- H_3: SHA512

# Security Considerations

Security of the protocol depends on P's secrecy of k. Best practices recommend P 
regularly rotate k so as to keep its window of compromise small. Moreover, it each
key should be generated from a source of safe, cryptographic randomness. 

Another critical aspect of this protocol is reliance on {{I-D.irtf-cfrg-hash-to-curve}} 
for mapping arbitrary input to points on a curve. Security requires this mapping be 
pre-image and collision resistant. 

## Timing Leaks

To ensure no information is leaked during protocol execution, all operations
that use secret data MUST be constant time. Operations that SHOULD be constant
time include: H_1() (hashing arbitrary strings to curves) and DLEQ_Generate().
{{I-D.irtf-cfrg-hash-to-curve}} describes various algorithms for constant-time 
implementations of H_1. 

# Privacy Considerations

## Key Consistency

DLEQ proofs are essential to the protocol to allow V to check that P's designated private 
key was used in the computation. A side effect of this property is that it prevents P
from using unique key for select verifiers as a way of "tagging" them. If all verifiers
expect use of a certain private key, e.g., by locating P's public key key published from
a trusted registry, then P cannot present unique keys to an individual verifier.

# Acknowledgments

This document resulted from the work of the Privacy Pass team {{PrivacyPass}}. 

--- back

# Test Vectors

This section includes test vectors for the primary ECVOPRF protocol, 
excluding DLEQ output. 

((TODO: add DLEQ vectors))

~~~
P-224
X: 0403cd8bc2f2f3c4c647e063627ca9c9ac246e3e3ec74ab76d32d3e999c522d60ff7aa1c8b0e4 \
   X: 0403cd8bc2f2f3c4c647e063627ca9c9ac246e3e3ec74ab76d32d3e999c522d60ff7aa1c8b0e4
r: c4cf3c0b3a334f805d3ce3c3b4d007fbbdaf078a42a8cbdc833e54a9
M: 046b2b8482c36e65f87528415e210cff8561c1c8e07600a159893973365617ee2c1c33eb0662d \
   M: 046b2b8482c36e65f87528415e210cff8561c1c8e07600a159893973365617ee2c1c33eb0662d
k: a364119e1c932a534a8d440fef2169a0e4c458d702eca56746655845
Z: 04ed11656b4981e39242b170025bf8d5314bef75006e6c4c9afcdb9a85e21fb5fcf9055eb95d3 \
   Z: 04ed11656b4981e39242b170025bf8d5314bef75006e6c4c9afcdb9a85e21fb5fcf9055eb95d3
Y: 04fd80db5301a54ee2cbc688d47cbcae9eb84f5d246e3da3e2b03e9be228ed6c57a936b6b5faf \
   Y: 04fd80db5301a54ee2cbc688d47cbcae9eb84f5d246e3da3e2b03e9be228ed6c57a936b6b5faf

P-224
X: 0429e41b7e1a58e178afc522d0fb4a6d17ae883e6fd439931cf1e81456ab7ed6445dbe0a231be \
   X: 0429e41b7e1a58e178afc522d0fb4a6d17ae883e6fd439931cf1e81456ab7ed6445dbe0a231be
r: 86a27e1bd51ac91eae32089015bf903fe21da8d79725edcc4dc30566
M: 04d8c8ffaa92b21aa1cc6056710bd445371e8afebd9ef0530c68cd0d09536423f78382e4f6b20 \
   M: 04d8c8ffaa92b21aa1cc6056710bd445371e8afebd9ef0530c68cd0d09536423f78382e4f6b20
k: ab449c896261dc3bd1f20d87272e6c8184a2252a439f0b3140078c3d
Z: 048ac9722189b596ffe5cb986332e89008361e68f77f12a931543f63eaa01fabf6f63d5d4b3b6 \
   Z: 048ac9722189b596ffe5cb986332e89008361e68f77f12a931543f63eaa01fabf6f63d5d4b3b6
Y: 046e83dff2c9b6f9e88f1091f355ad6fa637bdbd829072411ea2d74a5bf3501ccf3bcc2789d48 \
   Y: 046e83dff2c9b6f9e88f1091f355ad6fa637bdbd829072411ea2d74a5bf3501ccf3bcc2789d48

P-256
X: 041b0e84c521f8dcd530d59a692d4ffa1ca05b8ba7ce22a884a511f93919ac121cc91dd588228 \
   X: 041b0e84c521f8dcd530d59a692d4ffa1ca05b8ba7ce22a884a511f93919ac121cc91dd588228
r: a3ec1dc3303a316fc06565ace0a8910da65cf498ea3884c4349b6c4fc9a2f99a
M: 04794c5a54236782088594ccdb1975e93b05ff742674cc400cb101f55c0f37e877c5ada0d72fb \
   M: 04794c5a54236782088594ccdb1975e93b05ff742674cc400cb101f55c0f37e877c5ada0d72fb
k: 9c103b889808a8f4cb6d76ea8b634416a286be7fa4a14e94f1478ada7f172ec3
Z: 0484cfda0fdcba7693672fe5e78f4c429c096ece730789e8d00ec1f7be33a6515f186dcf7aa38 \
   Z: 0484cfda0fdcba7693672fe5e78f4c429c096ece730789e8d00ec1f7be33a6515f186dcf7aa38
Y: 044ff2e31de9fda542c2c63314e2bce5ce2d5ccb8332dbe1115ff5740e5e60bb867994e196ead \
   Y: 044ff2e31de9fda542c2c63314e2bce5ce2d5ccb8332dbe1115ff5740e5e60bb867994e196ead

P-256
X: 043ea9d81b99ac0db002ad2823f7cab28af18f83419cce6800f3d786cc00b6fd030858d073916 \
   X: 043ea9d81b99ac0db002ad2823f7cab28af18f83419cce6800f3d786cc00b6fd030858d073916
r: ed7294b42792760825645b635e9d92ef5a3baa70879dd59fdb1802d4a44271b2
M: 04ec894e496d0297756a17365f866d9449e6ebc51852ab1ffa57bc29c843ef003b116f5ef1f60 \
   M: 04ec894e496d0297756a17365f866d9449e6ebc51852ab1ffa57bc29c843ef003b116f5ef1f60
k: a324338a7254415dbedcd1855abd2503b4e5268124358d014dac4fc2c722cd67
Z: 04a477c5fefd9bc6bcd8e893a1b0c6dc73b0bd23ebe952dcad810de73b8a99f5e1e216a833b32 \
   Z: 04a477c5fefd9bc6bcd8e893a1b0c6dc73b0bd23ebe952dcad810de73b8a99f5e1e216a833b32
Y: 04ffe55e2a95a21e1605c1ed11ac6bea93f00fa15a6b27e90adad470ad27f0e0fe5b8607b4689 \
   Y: 04ffe55e2a95a21e1605c1ed11ac6bea93f00fa15a6b27e90adad470ad27f0e0fe5b8607b4689

P-384
X: 04c0b51e5dcd6a309c77bb5720bf9850279e8142b6127952595ab9092578de810a13795bceff3 \
   d358f0480a61469f17ad62ebaecd0f817c1e9c7d41d536ab410e7a2b5d7a7905d1bef5499b654b0e \
   d358f0480a61469f17ad62ebaecd0f817c1e9c7d41d536ab410e7a2b5d7a7905d1bef5499b654b0e
r: 889b5e4812d683c4df735971240741ff869ccf77e10c2e97bef67d6fe6b8350abe59ec8fe2bfa \
   r: 889b5e4812d683c4df735971240741ff869ccf77e10c2e97bef67d6fe6b8350abe59ec8fe2bfa
M: 044e2d86fa6e53ebba7f2a9b661a2de884a8ccc68e29b68586d517eb66e8b4b7dac334c6e769d \
   485d672fac3a0311877572254754e318077aec3631208c6b503c5cdfe57716e1232da64cebe46f0d \
   485d672fac3a0311877572254754e318077aec3631208c6b503c5cdfe57716e1232da64cebe46f0d
k: b8c854a33c8c564d0598b1ac179546acdccad671265cff1ea5a329279272e8d21c94b7e5b6bea \
   k: b8c854a33c8c564d0598b1ac179546acdccad671265cff1ea5a329279272e8d21c94b7e5b6bea
Z: 047bf23eef00e83e6cb6fb9ade5e5995cf81abb8dc73a570ff4cb7be48f21281edfed9bf76cc2 \
   88b35d2df615ff711ed2a1fb85cd0b22812438665cdd300039685b3f593f4b574f9e8b294982c2a2 \
   88b35d2df615ff711ed2a1fb85cd0b22812438665cdd300039685b3f593f4b574f9e8b294982c2a2
Y: 04ab4886ecf7e489a0be8529ff4b537941c95ba4ce570db537dcfad5cabc064c43f1b0a1d1b89 \
   101facd93f2f9a8b5f28431489be4664f446af8a51cc7c4221f633adb4f8f2f2a073dfd83ddf8d77 \
   101facd93f2f9a8b5f28431489be4664f446af8a51cc7c4221f633adb4f8f2f2a073dfd83ddf8d77

P-384
X: 047511a846277a2009f37b3583f14c8ea3af17e3a146e0e737fdc1260b6d4a18ff01f21ec3bbc \
   e39e1cade76d455feadc1bb16f65cd54042e1bc5aba1dee2434f59d00698a963b902148750240f8f \
   e39e1cade76d455feadc1bb16f65cd54042e1bc5aba1dee2434f59d00698a963b902148750240f8f
r: e514ef9b3ea87eafdb78da48e642daa79f036ac00228997ab8da6ac198fb888cd2fec84d52010 \
   r: e514ef9b3ea87eafdb78da48e642daa79f036ac00228997ab8da6ac198fb888cd2fec84d52010
M: 04fd9b68973b0fcefcf4458b4faa1c3815bdad8975b7fb0bfc4c1db7e3f169fb3a26ddabe1b25 \
   c4a23cf8a2faeb12c18f06f2227e87ede6039f55a61ef0c89ca3c582e2864fe130ea0c709f92519d \
   c4a23cf8a2faeb12c18f06f2227e87ede6039f55a61ef0c89ca3c582e2864fe130ea0c709f92519d
k: bcc73da3b2adace9c4f4c32eeadef57436c97f8d395614e78aa91523e1e5d7f551ebb55e87da2 \
   k: bcc73da3b2adace9c4f4c32eeadef57436c97f8d395614e78aa91523e1e5d7f551ebb55e87da2
Z: 042d885d2945cde40e490dd8497975eaeb54e4e10c5986a9688c9de915b16cf43572fd155e159 \
   9e2233a75056a72b54d30092e30bb2edc70e0d90da934c27362e0e6303bafae12f13bf3d5be322e6 \
   9e2233a75056a72b54d30092e30bb2edc70e0d90da934c27362e0e6303bafae12f13bf3d5be322e6
Y: 044833fba4973c1c6eae6745850866ebbb23783ea0d4d8b867e2c93acb2f01fd3d36d9cb5c491 \
   ff9440c8c8e325db326bf88ddf0ba6008158a67999e18cd378d701d1f8a6a7b088dc261c85b6a78b \
   ff9440c8c8e325db326bf88ddf0ba6008158a67999e18cd378d701d1f8a6a7b088dc261c85b6a78b

P-521
X: 040039d290b20c604b5c59cb85dfacd90cbf9f5e275ee8c38a8ff80df0872e8e1dd214a9ec3b2 \
   2c8d75bf634739afdc09acc342542abacf35bf2a6488d084825c5d96003be29e201e75c1b78667f5 \
   a64cc7207722796b225b49edaaf457fcafff4f644252ebe8057291d317f30109f1526aacbfff2308 \
   a64cc7207722796b225b49edaaf457fcafff4f644252ebe8057291d317f30109f1526aacbfff2308
r: 010606612666705556ac3c28dde30f134e930b0c31bfc9715f0812e0b99f0212dc427e344cb97 \
   r: 010606612666705556ac3c28dde30f134e930b0c31bfc9715f0812e0b99f0212dc427e344cb97
M: 040065366112a0598e4e5997e79e42f287f7202e5d956bef29890e963169d9eaab8d21501283c \
   47dd37aca1710c8b5f456b1c044c8582ba6feef3edc997fecef7d4f40180ceb9bbbe3ab1907ea2d1 \
   21ec00156848e04e323744d86444111fc09a21ca316df2cae925a0bb079d0faa2474ec8d5a96e6fa \
   21ec00156848e04e323744d86444111fc09a21ca316df2cae925a0bb079d0faa2474ec8d5a96e6fa
k: 01297d92cfe6895269aa5406f2ba6cbfffbba66a11ab0db34655213624fa238c50e27177aea5d \
   k: 01297d92cfe6895269aa5406f2ba6cbfffbba66a11ab0db34655213624fa238c50e27177aea5d
Z: 040151d2dc5290ebd47065680dcb4db350c4d81346680c5589f94acfb1e28418585e7f2cbfa11 \
   5945d9f7b98157ea8c2ab190c6a47b939502c2f793b77ceff671f5e60086fdd1ebf960f29bf5d590 \
   f8f7511d248df22d964637e2286adab4654991d338691f4673a006ff116e61afe65c914b27c3ef4c \
   f8f7511d248df22d964637e2286adab4654991d338691f4673a006ff116e61afe65c914b27c3ef4c
Y: 04009534bd720bd4ebe703968a8496eec352711a81b7fe594a72ef318c2ce582b41880262a1c6 \
   05079231de91e71b1301d1be4e9618e96081ccfd4f6cab92f52b860e01beec2c58cb01713e941035 \
   adbe882ab4f3eaa31e27a96d210d35f6161b1487dd28d8da4a11a915182752b1450a89aad2a013c2 \
   adbe882ab4f3eaa31e27a96d210d35f6161b1487dd28d8da4a11a915182752b1450a89aad2a013c2

P-521
X: 04012ea416842dfad169a9eb860b0af2af3c0140e1918ccd043650d83ad261633f20c5ca02c1b \
   ffb857ab72814cf46cfc16ac9ba79887044709f72480358c4b990e46010a62336bb57b87b494b064 \
   4d2b6a385f3d5b5da29e22cae33c624f561513a5e8e6669b4e99704c56157dde83994a3c0800a64b \
   4d2b6a385f3d5b5da29e22cae33c624f561513a5e8e6669b4e99704c56157dde83994a3c0800a64b
r: 019d02efd97add5facc5defbb63fd74daaacda04ae7321abec0da1551b4cc980b8ce6855a28a1 \
   r: 019d02efd97add5facc5defbb63fd74daaacda04ae7321abec0da1551b4cc980b8ce6855a28a1
M: 040066e3d0b5b9758c9288a725ce6724fdc3bd797a8222f07233897a5916dc167531ebc6a4710 \
   cbb240684c9a02eb82214b009d636f24abb8e409e78ff1f02a1dbfb90069056693e96acd760887f9 \
   6c9b1f487441b7142fb13a67deb7332194ff454b3aac89f9cf02c338dae69a700bd26844881e6106 \
   6c9b1f487441b7142fb13a67deb7332194ff454b3aac89f9cf02c338dae69a700bd26844881e6106
k: 018eeea896de104bf1e772155836f6ceddab0b4c2e3e4c33ba08a6fd6db0291cfb15faff0b3c7 \
   k: 018eeea896de104bf1e772155836f6ceddab0b4c2e3e4c33ba08a6fd6db0291cfb15faff0b3c7
Z: 04016825ea754324d5761ada130a1b87b03b5e2a6b0f403343925c67df39bbf85bc782909124d \
   d297a1edfb049efa7ce61c626c0ad99d8cf462abcce1ee1967d8a355011e2c5a7ce621fc822a7d95 \
   bf7359d938ee4a5c3431e7dd270b7fb6e95fda29cf460d89454763bb0db9b8b705503170a9ac1c7a \
   bf7359d938ee4a5c3431e7dd270b7fb6e95fda29cf460d89454763bb0db9b8b705503170a9ac1c7a
Y: 04006b0413e2686c4bb62340706de7723471080093422f02dd125c3e72f3507b9200d11481468 \
   74bbaa5b6108b834c892eeebab4e21f3707ee20c303ebc1e34fcd3c701f2171131ee7c5f07c1ccad \
   240183d777181259761741343959d476bbc2591a1af0a516e6403a6b81423234746d7a2e8c2ce60a \
   240183d777181259761741343959d476bbc2591a1af0a516e6403a6b81423234746d7a2e8c2ce60a
~~~

# Applications

This section describes various application of ECVOPRF.

## Privacy Pass

This VOPRF protocol is used by Privacy Pass system to help Tor users bypass CAPTCHA
challenges. Their system works as follows. Client C connects -- through Tor -- to an edge 
server E serving content. Upon receipt, E serves a CAPTCHA to C, who then solves the CAPTCHA 
and supplies, in response, n blinded points. E verifies the CAPTCHA response and, if valid, 
signs (at most) n blinded points, which are then returned to C. When C attempts to connect to
E again and is prompted with a CAPTCHA, C uses one of the unblinded and signed points, or tokens, 
to derive a shared symmetric key sk used to MAC the CAPTCHA challenge. C sends the CAPTCHA, MAC, 
and token input x to E, who can use x to derive sk and verify the CAPTCHA MAC. Thus, each token 
is used at most once by the system.

For more details, see {{DGSTV18}}.

## Private Password Checker

In this application, let D be a collection of cleartext passwords obtained by prover P.
For each password p in D, P computes ECVOPRF_Sign(H_1(p)), where H_1 is as described above,
and stores the result in a separate collection D'. P then publishes D' with Y, its public
key. If a client C wishes to query D' for a password p', it runs the ECVOPRF protocol using 
p as input x to obtain output y. By construction, y will be the signature of p hashed onto
the curve. C can then search D' for y to determine if there is a match. 

Examples of such password checkers already exist, for example: {{JKKX16}}, {{JKK14}} and {{SJKS17}}.

### Parameter Commitments

For some applications, it may be desirable for P to bind tokens to certain parameters,
e.g., protocol versions, ciphersuites, etc. To accomplish this, P should use a distinct
scalar for each parameter combination. Upon redemption of a token T from V, P can later
verify that T was generated using the scalar associated with the corresponding parameters.<|MERGE_RESOLUTION|>--- conflicted
+++ resolved
@@ -41,12 +41,7 @@
   RFC2119:
   RFC7748:
   RFC8032:
-<<<<<<< HEAD
   I-D.irtf-cfrg-hash-to-curve:
-    title: Hashing to Elliptic Curves
-    target: https://datatracker.ietf.org/doc/I-D.draft-sullivan-cfrg-hash-to-curve/
-=======
->>>>>>> 776a3da4
   PrivacyPass:
     title: Privacy Pass
     target: https://github.com/privacypass/challenge-bypass-server
@@ -67,7 +62,6 @@
       -
         ins: D. Chaum
         org: University of California, Santa Barbara, USA
-<<<<<<< HEAD
   JKKX16:
     title: Highly-Efficient and Composable Password-Protected Secret Sharing (Or, How to Protect Your Bitcoin Wallet Online)
     target: https://eprint.iacr.org/2016/144
@@ -132,10 +126,7 @@
       -
         ins: F. Valsordas
         org: Independent
-=======
-  I-D.irtf-cfrg-hash-to-curve:
-
->>>>>>> 776a3da4
+
 --- abstract
 
 A Verifiable Oblivious Pseudorandom Function (VOPRF) is a two-party
