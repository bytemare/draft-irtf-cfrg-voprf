---
title: Oblivious Pseudorandom Functions (OPRFs) using Prime-Order Groups
abbrev: OPRFs
docname: draft-irtf-cfrg-voprf-latest
date:
category: info

ipr: trust200902
keyword: Internet-Draft

stand_alone: yes
pi: [toc, sortrefs, symrefs]

author:
 -
    ins: A. Davidson
    name: Alex Davidson
    org: Cloudflare
    street: County Hall
    city: London, SE1 7GP
    country: United Kingdom
    email: alex.davidson92@gmail.com
 -
    ins: N. Sullivan
    name: Nick Sullivan
    org: Cloudflare
    street: 101 Townsend St
    city: San Francisco
    country: United States of America
    email: nick@cloudflare.com
 -
    ins: C. A. Wood
    name: Christopher A. Wood
    org: Cloudflare
    street: 101 Townsend St
    city: San Francisco
    country: United States of America
    email: caw@heapingbits.net

normative:
  RFC2104:
  RFC2119:
  RFC5869:
  RFC7748:
  I-D.irtf-cfrg-hash-to-curve:
  NIST:
    title: Keylength - NIST Report on Cryptographic Key Length and Cryptoperiod (2016)
    target: https://www.keylength.com/en/4/
    date: false
  PrivacyPass:
    title: Privacy Pass
    target: https://github.com/privacypass/challenge-bypass-server
    date: false
  ChaumPedersen:
    title: Wallet Databases with Observers
    target: https://chaum.com/publications/Wallet_Databases.pdf
    date: false
    authors:
        -
          ins: D. Chaum
          org: CWI, The Netherlands
        -
          ins: T. P. Pedersen
          org: Aarhus University, Denmark
  ChaumBlindSignature:
    title: Blind Signatures for Untraceable Payments
    target: http://sceweb.sce.uhcl.edu/yang/teaching/csci5234WebSecurityFall2011/Chaum-blind-signatures.PDF
    date: false
    authors:
      -
        ins: D. Chaum
        org: University of California, Santa Barbara, USA
  BB04:
    title: Short Signatures Without Random Oracles
    target: http://ai.stanford.edu/~xb/eurocrypt04a/bbsigs.pdf
    date: false
    authors:
      -
        ins: D. Boneh
        org: Stanford University, CA, USA
      -
        ins: X. Boyen
        org: Voltage Security, Palo Alto, CA, USA
  BG04:
    title: The Static Diffie-Hellman Problem
    target: https://eprint.iacr.org/2004/306
    date: false
    authors:
      -
        ins: D. Brown
        org: Certicom Research
      -
        ins: R. Gallant
        org: Certicom Research
  Cheon06:
    title: Security Analysis of the Strong Diffie-Hellman Problem
    target: https://www.iacr.org/archive/eurocrypt2006/40040001/40040001.pdf
    date: false
    authors:
      -
        ins: J. H. Cheon
        org: Seoul National University, Republic of Korea
  JKKX16:
    title: Highly-Efficient and Composable Password-Protected Secret Sharing (Or, How to Protect Your Bitcoin Wallet Online)
    target: https://eprint.iacr.org/2016/144
    date: false
    authors:
      -
        ins: S. Jarecki
        org: UC Irvine, CA, USA
      -
        ins: A. Kiayias
        org: University of Athens, Greece
      -
        ins: H. Krawczyk
        org: IBM Research, NY, USA
      -
        ins: Jiayu Xu
        org: UC Irvine, CA, USA
  JKK14:
    title:  Round-Optimal Password-Protected Secret Sharing and T-PAKE in the Password-Only model
    target: https://eprint.iacr.org/2014/650
    date: false
    authors:
      -
        ins: S. Jarecki
        org: UC Irvine, CA, USA
      -
        ins: A. Kiayias
        org: University of Athens, Greece
      -
        ins: H. Krawczyk
        org: IBM Research, NY, USA
  JKKX17:
    title: >
      TOPPSS: Cost-minimal Password-Protected Secret Sharing based on Threshold OPRF
    target: https://eprint.iacr.org/2017/363
    date: false
    authors:
      -
        ins: S. Jarecki
        org: UC Irvine, CA, USA
      -
        ins: A. Kiayias
        org: University of Athens, Greece
      -
        ins: H. Krawczyk
        org: IBM Research, NY, USA
      -
        ins: Jiayu Xu
        org: UC Irvine, CA, USA
  SJKS17:
    title:  SPHINX, A Password Store that Perfectly Hides from Itself
    target: https://eprint.iacr.org/2018/695
    date: false
    authors:
      -
        ins: M. Shirvanian
        org: University of Alabama at Birmingham, USA
      -
        ins: S. Jarecki
        org: UC Irvine, CA, USA
      -
        ins: H. Krawczyk
        org: IBM Research, NY, USA
      -
        ins: N. Saxena
        org: University of Alabama at Birmingham, USA
  DGSTV18:
    title: Privacy Pass, Bypassing Internet Challenges Anonymously
    target: https://www.degruyter.com/view/j/popets.2018.2018.issue-3/popets-2018-0026/popets-2018-0026.xml
    date: false
    authors:
      -
        ins: A. Davidson
        org: RHUL, UK
      -
        ins: I. Goldberg
        org: University of Waterloo, Canada
      -
        ins: N. Sullivan
        org: Cloudflare, CA, USA
      -
        ins: G. Tankersley
        org: Independent
      -
        ins: F. Valsorda
        org: Independent
  RISTRETTO:
    title: The ristretto255 Group
    target: https://tools.ietf.org/html/draft-hdevalence-cfrg-ristretto-01
    date: false
    authors:
      -
        ins: H. de Valence
      -
        ins: J. Grigg
      -
        ins: G. Tankersley
      -
        ins: F. Valsorda
      -
        ins: I. Lovecruft
  DECAF:
    title: Decaf, Eliminating cofactors through point compression
    target: https://www.shiftleft.org/papers/decaf/decaf.pdf
    date: false
    authors:
      -
        ins: M. Hamburg
        org: Rambus Cryptography Research
  OPAQUE:
    title: The OPAQUE Asymmetric PAKE Protocol
    target: https://tools.ietf.org/html/draft-krawczyk-cfrg-opaque-02
    date: false
    authors:
      -
        ins: H. Krawczyk
        org: IBM Research
  SHAKE:
    title: SHA-3 Standard, Permutation-Based Hash and Extendable-Output Functions
    target: https://www.nist.gov/publications/sha-3-standard-permutation-based-hash-and-extendable-output-functions?pub_id=919061
    date: false
    authors:
      -
        ins: Morris J. Dworkin
        org: Federal Inf. Process. Stds. (NIST FIPS)
  SEC1:
    title: "SEC 1: Elliptic Curve Cryptography"
    target: https://www.secg.org/sec1-v2.pdff
    date: false
    author:
      -
        ins: Standards for Efficient Cryptography Group (SECG)
  SEC2:
    title: "SEC 2: Recommended Elliptic Curve Domain Parameters"
    target: http://www.secg.org/sec2-v2.pdf
    date: false
    author:
      -
        ins: Standards for Efficient Cryptography Group (SECG)
  keytrans:
    title: "Security Through Transparency"
    target: https://security.googleblog.com/2017/01/security-through-transparency.html
    date: false
    authors:
      -
        ins: Ryan Hurst
        org: Google
      -
        ins: Gary Belvin
        org: Google
  x9.62:
    title: "Public Key Cryptography for the Financial Services Industry: the Elliptic Curve Digital Signature Algorithm (ECDSA)"
    date: Sep, 1998
    seriesinfo:
      "ANSI": X9.62-1998
    author:
      -
        org: ANSI

--- abstract

An Oblivious Pseudorandom Function (OPRF) is a two-party protocol for
computing the output of a PRF. One party (the server) holds the PRF
secret key, and the other (the client) holds the PRF input. The
'obliviousness' property ensures that the server does not learn anything
about the client's input during the evaluation. The client should also
not learn anything about the server's secret PRF key. Optionally, OPRFs
can also satisfy a notion 'verifiability' (VOPRF). In this setting, the
client can verify that the server's output is indeed the result of
evaluating the underlying PRF with just a public key. This document
specifies OPRF and VOPRF constructions instantiated within prime-order
groups, including elliptic curves.

--- middle

# Introduction

A pseudorandom function (PRF) F(k, x) is an efficiently computable
function with a private key k on input x. Roughly, F is pseudorandom if the
output y = F(k, x) is indistinguishable from uniformly sampling any
element in F's range for random choice of k. An oblivious PRF (OPRF) is
a two-party protocol between a Server and a Client, where Server holds a
PRF key k and Client holds some input x. The protocol allows both
parties to cooperate in computing F(k, x) with Server's secret key k and
Client's input x such that: Client learns F(k, x) without learning
anything about k; and P does not learn anything about x. A Verifiable
OPRF (VOPRF) is an OPRF wherein Client can prove to Server that F(k, x)
was computed using key k, which is bound to a trusted public key Y = k *
G, and G is the generator of a group. Informally, this is done by
presenting a non-interactive zero-knowledge (NIZK) proof of equality
between (G, Y) and (Z, M), where Z and M are group elements such that Z
= k * M.

OPRFs have been shown to be useful for constructing: password-protected
secret sharing schemes {{JKK14}}; privacy-preserving password stores
{{SJKS17}}; and password-authenticated key exchange or PAKE {{OPAQUE}}.
VOPRFs are useful for producing tokens that are verifiable by Client.
This may be needed, for example, if Client wants assurance that Server
did not use a unique key in its computation, i.e., if Client wants key
consistency from Server. This property is necessary in some
applications, e.g., the Privacy Pass protocol {{PrivacyPass}}, wherein
this VOPRF is used to generate one-time authentication tokens to bypass
CAPTCHA challenges. VOPRFs have also been used for password-protected
secret sharing schemes e.g. {{JKKX16}}.

This document introduces an OPRF protocol built in prime-order groups,
applying to finite fields of prime-order and also elliptic curve (EC)
groups. The protocol has the option of being extended to a VOPRF with
the addition of a NIZK proof for proving discrete log equality
relations. This proof demonstrates correctness of the computation using
a known public key that serves as a commitment to the server's secret
key. The document describes the protocol, its security properties, and
provides preliminary test vectors for experimentation. The rest of the
document is structured as follows:

- {{background}}: Describe background, related work, and use cases of
  OPRF/VOPRF protocols.
- {{preliminaries}}: Describe conventions and assumptions made relating
  to security of (V)OPRFs and prime-order group instantiations.
- {{protocol}}: Specify the protocol required to instantiate the (V)OPRF
  functionality via prime-order groups. Includes specification of the
  data structures and API that is used by the client and server.
- {{ciphersuites}}: Considers explicit instantiations of the protocol in
  the elliptic curve setting.
- {{sec}}: Discusses the security considerations for the OPRF and VOPRF
  protocol.
- {{apps}}: Discusses some existing applications of OPRF and VOPRF
  protocols.

## Change log

[draft-03](https://tools.ietf.org/html/draft-irtf-cfrg-voprf-03):

- Certify public key during VerifiableFinalize
- Remove protocol integration advice
- Add text discussing how to perform domain separation
- Drop OPRF_/VOPRF_ prefix from algorithm names
- Make prime-order group assumption explicit
- Changes to algorithms accepting batched inputs
- Changes to construction of batched DLEQ proofs
- Updated ciphersuites to be consistent with hash-to-curve and added
  OPRF specific ciphersuites

[draft-02](https://tools.ietf.org/html/draft-irtf-cfrg-voprf-02):

- Added section discussing cryptographic security and static DH oracles
- Updated batched proof algorithms

[draft-01](https://tools.ietf.org/html/draft-irtf-cfrg-voprf-01):

- Updated ciphersuites to be in line with
  https://tools.ietf.org/html/draft-irtf-cfrg-hash-to-curve-04
- Made some necessary modular reductions more explicit

## Terminology {#terminology}

The following terms are used throughout this document.

- PRF: Pseudorandom Function.
- OPRF: Oblivious Pseudorandom Function.
- VOPRF: Verifiable Oblivious Pseudorandom Function.
- Client: Protocol initiator, eventually learns pseudorandom function
  evaluation as the output of the protocol.
- Server: Computes the pseudorandom function over a secret key, learns
  nothing about the client's input.
- NIZK: Non-interactive zero knowledge.
- DLEQ: Discrete Logarithm Equality.

## Requirements

The key words "MUST", "MUST NOT", "REQUIRED", "SHALL", "SHALL NOT",
"SHOULD", "SHOULD NOT", "RECOMMENDED", "MAY", and "OPTIONAL" in this
document are to be interpreted as described in {{RFC2119}}.

# Background {#background}

OPRFs are functionally related to blind signature schemes. In such a
scheme, a client can receive signatures on private data, under the
signing key of some server. The security properties of such a scheme
dictate that the client learns nothing about the signing key, and that
the server learns nothing about the data that is signed. One of the more
popular blind signature schemes is based on the RSA cryptosystem and is
known as Blind RSA {{ChaumBlindSignature}}.

OPRF protocols can thought of as symmetric alternatives to blind
signatures. Essentially the client learns y = PRF(k,x) for some input x
of their choice, from a server that holds k. Since the security of an
OPRF means that x is hidden in the interaction, then the client can
later reveal x to the server along with y.

The server can verify that y is computed correctly by recomputing the
PRF on x using k. In doing so, the client provides knowledge of a
'signature' y for their value x. The verification procedure is thus
symmetric as it requires knowledge of the key k. This is discussed more
in the following section.

# Preliminaries

## Prime-order group API {#pog}

In this document, we assume the construction of an additive, prime-order
group `GG` for performing all mathematical operations. Such groups are
uniquely determined by the choice of the prime `p` that defines the
order of the group. We use `GF(p)` to represent the finite field of
order `p`. For the purpose of understanding and implementing this
document, we take `GF(p)` to be equal to the set of integers defined by
`{0, 1, ..., p-1}`.

The fundamental group operation is addition `+` with identity element `I`.
For any elements `A` and `B` of the group `GG`, `A + B = B + A` is also a
member of `GG`. Also, for any `A` in `GG`, it exists an element `-A` such
that `A + (-A) = (-A) + A = I`. Scalar multiplication refers to the repeated
application of the group operation on an element A with itself `r-1` times,
this is denoted as `r*A = A + ... + A`. Any element `A` holds the equality
`p*A=I`. The set of scalars corresponds to `GF(p)`.

We now detail a number of member functions that can be invoked on a
prime-order group.

- Order(): Outputs the order of the group as a scalar (i.e. `p`).
- Generator(): Takes no inputs and outputs a fixed generator `G` for the
  group.
- Identity(): Takes no inputs and outputs the identity element of the
  group.
- Serialize(): A member function of `GG` that maps a group element `A`
  to a unique byte arrays `buf` that corresponds uniquely to the
  element `A`.
- Deserialize(): A member function of `GG` that maps an byte arrays
  `buf` to a group element `A`.
- HashToGroup(): A member function of `GG` that deterministically maps
  an array of bytes `x` to an element of `GG`. The map must ensure that
  for any adversary receiving `R = HashToGroup(x)` be computationally
  difficult to reverse the mapping. Examples of hash to group functions
  satisfying this property are the ones described for prime-order
  (sub)groups of elliptic curves, see {{I-D.irtf-cfrg-hash-to-curve}}.
- HashToScalar(): A member function of `GG` that deterministically maps
  an array of bytes `x` to a random element in the scalar field of `GG`.
<<<<<<< HEAD

Lastly, for any scalar `r` that is an element of the galois field of
scalars `GF(p)` associated with `GG`, we assume it is always written in
network-order byte array format for the purpose of providing wherever it
is supplied as an input or give as an output of a function.

### Group instantiations
=======
- RandomScalar(): A member function of `GG` that generates a random, non-zero
  element in the scalar field of `GG`.
>>>>>>> 3a62ce0d

It is common in cryptographic applications to instantiate such
prime-order groups using elliptic curves, such as those detailed in
{{SEC2}}. For some choices of elliptic curves (e.g. those detailed in
{{RFC7748}} require accounting for cofactors) there are some
implementation issues that introduce inherent discrepancies between
standard prime-order groups and the elliptic curve instantiation. In
this document, all algorithms that we detail assume that the group is a
prime-order group, and this MUST be upheld by any implementer. That is,
any curve instantiation should be written such that any discrepancies
with a prime-order group instantiation are removed. In the case of
cofactors, for example, this can be done by building cofactor
multiplication into all elliptic curve operations.

## Other conventions

- We use the notation `x <-$ Q` to denote sampling `x` from the uniform
  distribution over the set `Q`.
- For two byte arrays `x` and `y`, write `x || y` to denote their
  concatenation.
- We assume that all byte arrays are defined in big-endian orientation.
- All algorithm descriptions are written in a Python-like pseudocode.
  We use the `ABORT()` function for presentation clarity to denote
  the process of terminating the algorithm or returning an error accordingly.

# OPRF Protocol {#protocol}

In this section, we define two OPRF variants: a base mode and verifiable mode.
In the base mode, a client and server interact to compute y = F(skS, x), where
x is the client's input, skS is the server's private key, and y is the OPRF output.
The client learns y and the server learns nothing. In the verifiable mode, the
client also gets proof that the server used skS in computing the function.

<<<<<<< HEAD
## Ciphersuite {#protocol-ciphersuite}

A ciphersuite for the protocol wraps the functionality required for the
protocol to take place. This ciphersuite should be available to both
Client and Server, and agreement on the specific instantiation is
assumed throughout. A ciphersuite contains instantiations of the
following functionalities.

- `GG`: A prime-order group exposing the API detailed in {{pog}}.
- `Hash`: A cryptographic hash function that is indifferentiable from
  a Random Oracle.

Specific instantiations of these ciphersuites are given in
{{ciphersuites}}.

## Setup {#setup}

Before the protocol takes place, the Server MUST select a valid
ciphersuite from the list in {{ciphersuites}}. Once a selection is made,
it publishes the ciphersuite that it is using to make it available to
any Client that connects to it.

The Server SHOULD sample a new PrivateKey object corresponding to its
secret input. This value can be used across multiple instantiations of
the protocol. If the server ciphersuite supports verifiability, then it
interprets its private key as a Scalar `k` in `GF(p)` and computes:

~~~
PK = k * GG.Generator()
~~~
=======
As in the original work of {{JKK14}}, we provide a zero-knowledge proof that the
key provided as input by the server in the `Evaluate` function is the
same key as it used to produce their public key. As an example of the nature
of attacks that this prevents, this ensures that Server uses the same private key
for computing the VOPRF output and does not attempt to "tag" individual Servers
with select keys. This proof must not reveal Server's long-term private key to Client.
>>>>>>> 3a62ce0d

The following one-byte values distinguish between these two modes:

| Mode            | Value |
|:================|:======|
| modeBase       | 0x00  |
| modeVerifiable | 0x01  |

## Overview

Both participants agree on the mode and a choice of ciphersuite that is used
before the protocol exchange. Once established, the core protocol works
as follows:

~~~
   Client(inputs, pkS, info)                 Server(skS, pkS)
  ----------------------------------------------------------
    tokens, blindTokens = Blind(inputs)

                        blindTokens
                        ---------->

                          evaluation = Evaluate(skS, pkS, bts)

                         evaluation
                        <----------

    issuedTokens = Unblind(pkS, tokens, blindTokens, evaluation)
    outputs = []
    for i in [inputs.length]:
     outputs[i] = Finalize(inputs[i], issuedTokens[i], info)
    Output outputs
~~~

In `Blind` the client generates the tokens and blinding data. The Server
computes the (V)OPRF evaluation in `Evaluation` over the client's
blinded tokens. In `Unblind` the client unblinds the server response
(and verifies the Server's proof if verifiability is required). In
`Finalize`, the client outputs a byte array corresponding to each token
that was evaluated over.

Note that in the final output, the client computes Finalize over some
auxiliary input data `info`. This parameter SHOULD be used for domain
separation in the (V)OPRF protocol. Specifically, any system which has
multiple (V)OPRF applications should use separate auxiliary values to to
ensure finalized outputs are separate. Guidance for constructing info can
be found in {{I-D.irtf-cfrg-hash-to-curve}}; Section 3.1.

## Context Setup

Both modes of the OPRF involve an offline setup phase which establishes a context
used by the client or server in executing the online phase of the protocol.

~~~
def SetupBaseServer(suite):
  (skS, _) = KeyGen(GG)
  contextString = I2OSP(modeBase, 1) + I2OSP(suite.ID, 2)
  return ServerContext(contextString, skS)

def SetupBaseClient(suite):
  contextString = I2OSP(modeBase, 1) + I2OSP(suite.ID, 2)
  return ClientContext(contextString)

def SetupVerifiableServer(suite):
  (skS, pkS) = KeyGen(GG)
  contextString = I2OSP(modeVerifiable, 1) + I2OSP(suite.ID, 2)
  return VerifiableServerContext(contextString, skS), pkS

def SetupVerifiableClient(suite, pkS):
  contextString = I2OSP(modeVerifiable, 1) + I2OSP(suite.ID, 2)
  return VerifiableClientContext(contextString, pkS)
~~~

The `KeyGen` function used above takes a group `GG` and generates a private and public
key pair (skX, pkX), where skX is a random, non-zero element in the scalar field `GG`
and pkX is the product of skX and the group's fixed generator. For verifiable
modes, servers MUST make the resulting public key `pkS` accessible for clients.
(Indeed, it is a required parameter when configuring a verifiable client context.)

Each setup function takes a ciphersuite from the list defined in
{{ciphersuites}}. Each ciphersuite has two-byte identifier, referred
to as `suite.ID` in the pseudocode above, that identifies the suite.
{{ciphersuites}} lists these ciphersuite identifiers.

## Data Structures {#structs}

The following is a list of data structures that are defined for
providing inputs and outputs for each of the context interfaces
defined in {{api}}.

The following types are a list of aliases that are used throughout the
protocol.

A `ClientInput` is a byte array.

~~~
opaque ClientInput<1..2^16-1>;
~~~

A `SerializedElement` is also a byte array, representing the unique serialization
of an `Element`.

~~~
opaque SerializedElement<1..2^16-1>;
~~~

A `Token` is an object created by a client when constructing a (V)OPRF
protocol input. It is stored so that it can be used after receiving the
server response.

~~~
struct {
  opaque data<1..2^16-1>;
  Scalar blind<1..2^16-1>;
} Token;
~~~

An `Evaluation` is the type output by the `Evaluate` algorithm. The
member `proof` is added only in the case where verifiability is
required.

~~~
struct {
  SerializedElement elements<1..2^16-1>;
  Scalar proof<0...2^16-1>; /* optional */
} Evaluation;
~~~

## Context APIs {#api}

In this section, we detail the APIs available on the client and server
OPRF contexts. This document uses the types `Element` and `Scalar` to
denote elements of the group `GG` and its underlying scalar field,
respectively. For notational clarity, we use the alias `PublicKey`
and `PrivateKey` to refer to items of type `Element` and `Scalar`,
respectively.

### Server Context

The ServerContext encapsulates the context string constructed during setup and
the OPRF key pair. It has a single function, `Evaluate()`, described below.

#### Evaluate

~~~
Input:

  PrivateKey skS
  PublicKey pkS
  SerializedElement blindedTokens[m]

Output:

  Evaluation Ev

def Evaluate(skS, pkS, blindedTokens):
  elements = []
  for i in 1..m:
    BT = GG.Deserialize(blindedTokens[i])
    Z = skS * BT
    elements[i] = GG.Serialize(Z)
  Ev = Evaluation{ elements: elements }
  return Ev
~~~

### Verifiable Server Context

The VerifiableServerContext extends the base ServerContext with an augmented
`Evaluate()` function. This function produces a proof that `skS` was used
in computing the result. It makes use of the helper functions `ComputeComposites`
and `GenerateProof`, described below.

#### Evaluate

~~~
Input:

  PrivateKey skS
  PublicKey pkS
  SerializedElement blindedTokens[m]

Output:

<<<<<<< HEAD
 Evaluation Ev

Steps:

 1. elements = []
 2. for i in 1..m:
    1. BT = GG.Deserialize(blindedTokens[i])
    2. Z = k * BT
    3. elements[i] = GG.Serialize(Z)
 3. Ev = Evaluation{ elements: elements }
 4. if verifiable:
    1. proof = GenerateProof(k, publicKey, blindedTokens, ev)
    2. Ev.proof = proof
 5. Output Ev
=======
  Evaluation Ev

def Evaluate(skS, pkS, blindedTokens, Ev):
  elements = []
  for i in 1..m:
    BT = GG.Deserialize(blindedTokens[i])
    Z = skS * BT
    elements[i] = GG.Serialize(Z)
  proof = GenerateProof(skS, pkS, blindedTokens, Ev)
  Ev = Evaluation{ elements: elements, proof: proof }
  return Ev
>>>>>>> 3a62ce0d
~~~

The helper functions `GenerateProof` and `ComputeComposites`
are defined below.

#### GenerateProof

~~~
Input:

  PrivateKey skS
  PublicKey pkS
  SerializedElement blindedTokens[m]
  Evaluation ev

Output:

  Scalar proof[2]

def GenerateProof(skS, pkS, blindedTokens, ev)
  G = GG.Generator()
  gen = GG.Serialize(G)
  (a1, a2) = ComputeComposites(gen, pkS, blindedTokens, ev)
  M = GG.Deserialize(a1)
  r = GG.RandomScalar()
  a3 = GG.Serialize(r * G)
  a4 = GG.Serialize(r * M)

  challengeDST = "RFCXXXX-challenge-" + self.contextString
  h2Input = I2OSP(len(gen), 2) || gen ||
            I2OSP(len(pkS), 2) || pkS ||
            I2OSP(len(a1), 2) || a1 || I2OSP(len(a2), 2) || a2 ||
            I2OSP(len(a3), 2) || a3 || I2OSP(len(a4), 2) || a4 ||
            I2OSP(len(challengeDST), 2) || challengeDST

  c = GG.HashToScalar(h2Input)
  s = (r - c * skS) mod p
  return (c, s)
~~~

We note here that it is essential that a different r value is used for
every invocation. If this is not done, then this may leak `skS` in a
similar fashion as is possible in Schnorr or (EC)DSA scenarios where
fresh randomness is not used.

#### ComputeComposites

~~~
Input:

  SerializedElement gen
  PublicKey pkS
  SerializedElement blindedTokens[m]
  SerializedElement elements

Output:

<<<<<<< HEAD
 opaque output<1..2^16-1>

Steps:

 1. DST = "RFCXXXX-Finalize"
 2. hashInput = len(T.data) || T.data || len(E) || E || len(info) || info) || len(DST) || DST
 3. output = Hash(hashInput)
 4. Output output
=======
  SerializedElement composites[2]

def ComputeComposites(gen, pkS, blindedTokens, ev):
  seedDST = "RFCXXXX-seed-" + self.contextString
  compositeDST = "RFCXXXX-composite-" + self.contextString
  h1Input = I2OSP(len(gen), 2) || gen ||
            I2OSP(len(pkS), 2) || pkS ||
            I2OSP(len(blindedTokens), 2) || blindedTokens ||
            I2OSP(len(elements), 2) || elements ||
            I2OSP(len(seedDST), 2) || seedDST

  seed = Hash(h1Input)
  i' = 0
  M = GG.Identity()
  Z = GG.Identity()
  for i = 0 to m:
    di = 1
    Mi = GG.Deserialize(blindedTokens[i])
    Zi = GG.Deserialize(ev.elements[i])
    if m > 1:
       h2Input = I2OSP(len(seed), 2) || seed || I2OSP(i', 2) ||
                 I2OSP(len(compositeDST), 2) || compositeDST
       di = GG.HashToScalar(h2Input)

       if di > GG.order():
          i = i - 1 # decrement and try again

       i = i + 1
       i' = i' + 1
    M = di * Mi + M
    Z = di * Zi + Z
 return [GG.Serialize(M), GG.Serialize(Z)]
>>>>>>> 3a62ce0d
~~~

### Client Context

The ClientContext encapsulates the context string constructed during setup.
It has three functions, `Blind()`, `Unblind()`, and `Finalize()`, as described
below.

#### Blind

We note here that the blinding mechanism that we use can be modified
slightly with the opportunity for making performance gains in some
scenarios. We detail these modifications in {{blinding}}.

~~~
Input:

  ClientInput inputs[m]

Output:

  Token tokens[m]
  SerializedElement blindedTokens[m]

def Blind(inputs):
  tokens = []
  blindedTokens = []
  for i = 0 to m:
    r = GG.RandomScalar()
    P = GG.HashToGroup(inputs[i])
    tokens[i] = Token{ data: x, blind: r }
    blindedTokens[i] = GG.Serialize(r * P)
 return (tokens, blindedTokens)
~~~

#### Unblind

~~~
Input:

  PublicKey pkS
  Token tokens[m]
  SerializedElement blindedTokens[m]
  Evaluation Ev

Output:

  SerializedElement unblindedTokens[m]

def Unblind(pkS, tokens, blindedTokens, Ev):
  unblindedTokens = []
  for i = 0 to m:
    r = tokens[i].blind
    Z = GG.Deserialize(Ev.elements[i])
    N = (r^(-1)) * Z
    unblindedTokens[i] = GG.Serialize(N)
 return unblindedTokens
~~~

#### Finalize

~~~
Input:

  Token T
  SerializedElement E
  opaque info<1..2^16-1>

Output:

  opaque output<1..2^16-1>

def Finalize(T, E, info):
  finalizeDST = "RFCXXXX-Finalize-" + self.contextString
  hashInput = len(T.data) || T.data ||
              len(E) || E ||
              len(info) || info ||
              len(finalizeDST) || finalizeDST
  return Hash(hashInput)
~~~

### Verifiable Client Context {#verifiable-client}

The VerifiableClientContext extends the base ClientContext with the desired
server public key `pkS` with an augmented `Unblind()` function. This function
verifies an evaluation proof using `pkS`. It makes use of the helper function
`ComputeComposites` described above. It has one helper function, `VerifyProof()`,
defined below.

#### VerifyProof

This algorithm outputs a boolean `verified` which indicates whether the
proof verifies correctly, or not.

<!-- TODO(caw): rM in 7 is wrong it should be r*a1 -->

~~~
Input:

  PublicKey pkS
  SerializedElement blindedTokens[m]
  Evaluation Ev
  Scalar proof[2]

Output:

<<<<<<< HEAD
 Scalar proof[2]

Steps:

 1.  G = GG.Generator()
 2.  gen = GG.Serialize(G)
 3.  (a1, a2) = ComputeComposites(
                  gen, publicKey, blindedTokens, ev, dleqDST
                )
 4.  r <-$ GF(p)
 5.  if (r == 0): go back to the previous step
 6.  a3 = GG.Serialize(r * G)
 7.  a4 = GG.Serialize(rM)
 8.  c = GG.HashToScalar(gen || publicKey || a1 || a2 || a3 || a4)
 9.  s = (r - ck) mod p
 10. Output (c, s)
=======
  boolean verified

def VerifyProof(pkS, blindedTokens, Ev, proof):
  G = GG.Generator()
  gen = GG.Serialize(G)
  (a1, a2) = ComputeComposites(gen, pkS, blindedTokens, ev)
  A' = (proof[1] * G + proof[0] * pkS)
  B' = (proof[1] * M + proof[0] * Z)
  a3 = GG.Serialize(A')
  a4 = GG.Serialize(B')

  challengeDST = "RFCXXXX-challenge-" + self.contextString
  h2Input = I2OSP(len(gen), 2) || gen ||
            I2OSP(len(pkS), 2) || pkS ||
            I2OSP(len(a1), 2) || a1 || I2OSP(len(a2), 2) || a2 ||
            I2OSP(len(a3), 2) || a3 || I2OSP(len(a4), 2) || a4 ||
            I2OSP(len(challengeDST), 2) || challengeDST

  c  = GG.HashToScalar(h2Input)
  return (c == proof[0] mod p)
>>>>>>> 3a62ce0d
~~~

#### Unblind

~~~
Input:

  PublicKey pkS
  Token tokens[m]
  SerializedElement blindedTokens[m]
  Evaluation Ev

Output:

<<<<<<< HEAD
 boolean verified

Steps:

 1. G = GG.Generator()
 2. gen = GG.Serialize(G)
 3. (a1, a2) = ComputeComposites(
                 gen, publicKey, blindedTokens, ev, dleqDST
               )
 4. A' = (proof[1] * G + proof[0] * Y)
 5. B' = (proof[1] * M + proof[0] * Z)
 6. a3 = GG.Serialize(A')
 7. a4 = GG.Serialize(B')
 8. c  = GG.HashToScalar(gen || publicKey || a1 || a2 || a3 || a4)
 9. Output c == proof[0] mod p
~~~

## ComputeComposites
=======
  SerializedElement unblindedTokens[m]
>>>>>>> 3a62ce0d

def Unblind(pkS, tokens, blindedTokens, Ev):
  if VerifyProof(pkS, blindedTokens, Ev) == false:
    ABORT()

<<<<<<< HEAD
<!-- TODO(caw): rewrite this in terms of (serialized?) elements, and rely on the serialize function to take care things for us -->

=======
  unblindedTokens = []
  for i = 0 to m:
    r = tokens[i].blind
    Z = GG.Deserialize(Ev.elements[i])
    N = (r^(-1)) * Z
    unblindedTokens[i] = GG.Serialize(N)
 return unblindedTokens
>>>>>>> 3a62ce0d
~~~

# Ciphersuites {#ciphersuites}

<<<<<<< HEAD
 SerializedGroupElement composites[2]

Steps:

 1. seed = H3(gen || publicKey || blindedTokens || ev.elements)
 2. i' = 0
 3. M = GG.Identity()
 4. Z = GG.Identity()
 5. for i = 0 to m:
    1. di = 1
    2. Mi = GG.Deserialize(blindedTokens[i])
    3. Zi = GG.Deserialize(ev.elements[i])
    4. if (m > 1):
       1. di = GG.HashToScalar(seed || i' || dleqDST)
       2. if (di > GG.order()):
          1. i = i-1 # decrement and try again
       3. i  = i + 1
       4. i' = i' + 1
    5. M = di * Mi + M
    6. Z = di * Zi + Z
 6. Output [GG.Serialize(M), GG.Serialize(Z)]
~~~
=======
A ciphersuite for the protocol wraps the functionality required for the
protocol to take place. This ciphersuite should be available to both
Client and Server, and agreement on the specific instantiation is
assumed throughout. A ciphersuite contains instantiations of the
following functionalities.
>>>>>>> 3a62ce0d

- `GG`: A prime-order group exposing the API detailed in {{pog}}.
- `Hash`: A cryptographic hash function that is indifferentiable from
  a Random Oracle.

This section specifies supported VOPRF group and hash function
instantiations. For each group, we specify the HashToGroup and Serialize functionalities.
The Deserialize functionality is the inverse of the corresponding Serialize functionality.

We only provide ciphersuites in the EC setting as these provide the most efficient way of
instantiating the OPRF. Our instantiation includes considerations for providing the DLEQ
proofs that make the instantiation a VOPRF. Supporting OPRF operations alone can be
allowed by simply dropping the relevant components.

Applications should take caution in using ciphersuites targeting P-256 and
curve25519. See {{cryptanalysis}} for related discussion.

## OPRF(curve25519, SHA-512)

<<<<<<< HEAD
- GG: curve25519 {{RFC7748}}
  - HashToGroup(): curve25519_XMD:SHA-512_ELL2_RO_ {{I-D.irtf-cfrg-hash-to-curve}} with DST "RFCXXXX-OPRF-curve25519_XMD:SHA-512_ELL2_RO_"
  - HashToScalar(): hash\_to\_field from {{I-D.irtf-cfrg-hash-to-curve}} with DST "RFCXXXX-OPRF-curve25519_XMD:SHA-512_ELL2_RO_"
  - Serialize(): The standard 32-byte representation of the public key {{!RFC7748}}
- Hash: SHA-512

## OPRF(curve448, SHA-512)

- GG: curve448 {{RFC7748}}
  - HashToGroup(): curve448_XMD:SHA-512_ELL2_RO_ {{I-D.irtf-cfrg-hash-to-curve}} with DST "RFCXXXX-OPRF-curve448_XMD:SHA-512_ELL2_RO_"
  - HashToScalar(): hash\_to\_field from {{I-D.irtf-cfrg-hash-to-curve}} with DST "RFCXXXX-OPRF-curve448_XMD:SHA-512_ELL2_RO_"
  - Serialize(): The standard 56-byte representation of the public key {{!RFC7748}}
- Hash: SHA-512

## OPRF(P-256, SHA-512)

- GG: P-256 {{SEC2}}
  - HashToGroup(): P256_XMD:SHA-256_SSWU_RO_ {{I-D.irtf-cfrg-hash-to-curve}} with DST "RFCXXXX-OPRF-P256_XMD:SHA-256_SSWU_RO_"
  - HashToScalar(): hash\_to\_field from {{I-D.irtf-cfrg-hash-to-curve}} with DST "RFCXXXX-OPRF-P256_XMD:SHA-256_SSWU_RO_"
  - Serialize(): The compressed point encoding for the curve {{SEC1}} consisting of 33 bytes.
- Hash: SHA-512

## OPRF(P-384, SHA-512)

- GG: secp384r1 {{SEC2}}
  - HashToGroup(): P384_XMD:SHA-512_SSWU_RO_ {{I-D.irtf-cfrg-hash-to-curve}} with DST "RFCXXXX-OPRF-P384_XMD:SHA-512_SSWU_RO_"
  - HashToScalar(): hash\_to\_field from {{I-D.irtf-cfrg-hash-to-curve}} with DST "RFCXXXX-OPRF-P384_XMD:SHA-512_SSWU_RO_"
  - Serialize(): The compressed point encoding for the curve {{SEC1}} consisting of 49 bytes.
- Hash: SHA-512

## OPRF(P-521, SHA-512)

- GG: secp521r1 {{SEC2}}
  - HashToGroup(): P521_XMD:SHA-512_SSWU_RO_ {{I-D.irtf-cfrg-hash-to-curve}} with DST "RFCXXXX-OPRF-P521_XMD:SHA-512_SSWU_RO_"
  - HashToScalar(): hash\_to\_field from {{I-D.irtf-cfrg-hash-to-curve}} with DST "RFCXXXX-OPRF-P521_XMD:SHA-512_SSWU_RO_"
  - Serialize(): The compressed point encoding for the curve {{SEC1}} consisting of 67 bytes.
- Hash: SHA-512
=======
- Group:
  - Elliptic curve: curve25519 {{RFC7748}}
  - Generator(): Return the point with the following affine coordinates:
    - x = `09`
    - y = `20AE19A1B8A086B4E01EDD2C7748D14C923D4D7E6D7C61B229E9C5A27ECED3D9`
  - HashToGroup(): curve25519_XMD:SHA-512_ELL2_RO_ {{I-D.irtf-cfrg-hash-to-curve}} with DST "RFCXXXX-curve25519_XMD:SHA-512_ELL2_RO_"
  - Serialization: The standard 32-byte representation of the public key {{!RFC7748}}
  - Order(): Returns `1FFFFFFFFFFFFFFFFFFFFFFFFFFFFFFFFFFFFFFFFFFFFFFFFFFFFFFED`
  - Addition: Adding curve points directly corresponds to the group
    addition operation.
  - Scalar multiplication: Implementers must validate all untrusted
    input points to the scalar multiplication algorithm. Validation
    consists of checking that input points are members of the
    prime-order subgroup of the curve. See {{RFC7748}} for more details.
- Hash: SHA-512
- ID: 0x0001

## OPRF(curve448, SHA-512)

- Group:
  - Elliptic curve: curve448 {{RFC7748}}
  - Generator(): Return the point with the following affine coordinates:
    - x = `05`
    - y = `7D235D1295F5B1F66C98AB6E58326FCECBAE5D34F55545D060F75DC28DF3F6EDB8027E2346430D211312C4B150677AF76FD7223D457B5B1A`
  - HashToGroup(): curve448_XMD:SHA-512_ELL2_RO_ {{I-D.irtf-cfrg-hash-to-curve}} with DST "RFCXXXX-curve448_XMD:SHA-512_ELL2_RO_"
  - Serialization: The standard 56-byte representation of the public key {{!RFC7748}}
  - Order(): Returns `FFFFFFFFFFFFFFFFFFFFFFFFFFFFFFFFFFFFFFFFFFFFFFFFFFFFFFFEFFFFFFFFFFFFFFFFFFFFFFFFFFFFFFFFFFFFFFFFFFFFFFFFFFFFFFFF`
  - Addition: Adding curve points directly corresponds to the group
    addition operation.
  - Scalar multiplication: Implementers must validate all untrusted
    input points to the scalar multiplication algorithm. Validation
    consists of checking that input points are members of the
    prime-order subgroup of the curve. See {{RFC7748}} for more details.
- Hash: SHA-512
- ID: 0x0002

## OPRF(P-256, SHA-512)

- Group:
  - Elliptic curve: secp256r1 {{x9.62}}
  - Generator(): Return the point with the following affine coordinates:
    - x = `6B17D1F2E12C4247F8BCE6E563A440F277037D812DEB33A0F4A13945D898C296`
    - y = `4FE342E2FE1A7F9B8EE7EB4A7C0F9E162BCE33576B315ECECBB6406837BF51F5`
  - HashToGroup(): P256_XMD:SHA-256_SSWU_RO_ {{I-D.irtf-cfrg-hash-to-curve}} with DST "RFCXXXX-P256_XMD:SHA-256_SSWU_RO_"
  - Serialization: The compressed point encoding for the curve {{SEC1}} consisting of 33 bytes.
  - Order(): Returns `FFFFFFFF00000000FFFFFFFFFFFFFFFFBCE6FAADA7179E84F3B9CAC2FC632551`
  - Addition: Adding curve points directly corresponds to the group
    addition operation.
  - Scalar multiplication: Scalar multiplication of curve points
    directly corresponds with scalar multiplication in the group.
- Hash: SHA-512
- ID: 0x0003

## OPRF(P-384, SHA-512)

- Group:
  - Elliptic curve: secp384r1 {{x9.62}}
  - Generator(): Return the point with the following affine coordinates:
    - x = `AA87CA22BE8B05378EB1C71EF320AD746E1D3B628BA79B9859F741E082542A385502F25DBF55296C3A545E3872760AB7`
    - y = `3617DE4A96262C6F5D9E98BF9292DC29F8F41DBD289A147CE9DA3113B5F0B8C00A60B1CE1D7E819D7A431D7C90EA0E5F`
  - HashToGroup(): P384_XMD:SHA-512_SSWU_RO_ {{I-D.irtf-cfrg-hash-to-curve}} with DST "RFCXXXX-P384_XMD:SHA-512_SSWU_RO_"
  - Serialization: The compressed point encoding for the curve {{SEC1}} consisting of 49 bytes.
  - Order(): Returns `FFFFFFFFFFFFFFFFFFFFFFFFFFFFFFFFFFFFFFFFFFFFFFFFC7634D81F4372DDF581A0DB248B0A77AECEC196ACCC52973`
  - Addition: Adding curve points directly corresponds to the group
    addition operation.
  - Scalar multiplication: Scalar multiplication of curve points
    directly corresponds with scalar multiplication in the group.
- Hash: SHA-512
- ID: 0x0004

## OPRF(P-521, SHA-512)

- Group:
  - Elliptic curve: secp521r1 {{x9.62}}
  - Generator(): Return the point with the following affine coordinates:
    - x = `00C6858E06B70404E9CD9E3ECB662395B4429C648139053FB521F828AF606B4D3DBAA14B5E77EFE75928FE1DC127A2FFA8DE3348B3C1856A429BF97E7E31C2E5BD66`
    - y = `011839296A789A3BC0045C8A5FB42C7D1BD998F54449579B446817AFBD17273E662C97EE72995EF42640C550B9013FAD0761353C7086A272C24088BE94769FD16650`
  - HashToGroup(): P521_XMD:SHA-512_SSWU_RO_ {{I-D.irtf-cfrg-hash-to-curve}} with DST "RFCXXXX-P521_XMD:SHA-512_SSWU_RO_"
  - Serialization: The compressed point encoding for the curve {{SEC1}} consisting of 67 bytes.
  - Order(): Returns `1FFFFFFFFFFFFFFFFFFFFFFFFFFFFFFFFFFFFFFFFFFFFFFFFFFFFFFFFFFFFFFFFFA51868783BF2F966B7FCC0148F709A5D03BB5C9B8899C47AEBB6FB71E91386409`
  - Addition: Adding curve points directly corresponds to the group
    addition operation.
  - Scalar multiplication: Scalar multiplication of curve points
    directly corresponds with scalar multiplication in the group.
- Hash: SHA-512
- ID: 0x0005

# Security Considerations {#sec}

This section discusses the cryptographic security of our protocol, along
with some suggestions and trade-offs that arise from the implementation
of an OPRF.

## Security properties {#properties}

The security properties of an OPRF protocol with functionality y = F(k,
x) include those of a standard PRF. Specifically:

- Pseudorandomness: F is pseudorandom if the output y = F(k,x) on any
  input x is indistinguishable from uniformly sampling any element in
  F's range, for a random sampling of k.

In other words, for an adversary that can pick inputs x from the domain
of F and can evaluate F on (k,x) (without knowledge of randomly sampled
k), then the output distribution F(k,x) is indistinguishable from the
uniform distribution in the range of F.

A consequence of showing that a function is pseudorandom, is that it is
necessarily non-malleable (i.e. we cannot compute a new evaluation of F
from an existing evaluation). A genuinely random function will be
non-malleable with high probability, and so a pseudorandom function must
be non-malleable to maintain indistinguishability.

An OPRF protocol must also satisfy the following property:

- Oblivious: Server must learn nothing about Client's input or the
  output of the function. In addition, Client must learn nothing about
  Server's private key.

Essentially, obliviousness tells us that, even if Server learns Client's
input x at some point in the future, then Server will not be able to
link any particular OPRF evaluation to x. This property is also known as
unlinkability {{DGSTV18}}.

Optionally, for any protocol that satisfies the above properties, there
is an additional security property:
>>>>>>> 3a62ce0d

- Verifiable: Client must only complete execution of the protocol if it
  can successfully assert that the OPRF output it computes is correct,
  with respect to the OPRF key held by Server.

Any OPRF that satisfies the 'verifiable' security property is known as a
verifiable OPRF, or VOPRF for short. In practice, the notion of
verifiability requires that Server commits to the key before the
actual protocol execution takes place. Then Client verifies that Server
has used the key in the protocol using this commitment. In the
following, we may also refer to this commitment as a public key.

## Cryptographic security {#cryptanalysis}

Below, we discuss the cryptographic security of the (V)OPRF protocol from
{{protocol}}, relative to the necessary cryptographic assumptions that
need to be made.

### Computational hardness assumptions {#assumptions}

Each assumption states that the problems specified below are
computationally difficult to solve in relation to a particular choice of
security parameter `sp`.

Let GG = GG(sp) be a group with prime-order p, and let FFp be the finite
field of order p.

#### Discrete-log (DL) problem {#dl}

Given G, a generator of GG, and H = hG for some h in FFp; output h.

#### Decisional Diffie-Hellman (DDH) problem {#ddh}

Sample a uniformly random bit d in {0,1}. Given (G, aG, bG, C), where:

- G is a generator of GG;
- a,b are elements of FFp;
- if d == 0: C = abG; else: C is sampled uniformly GG(sp).

Output d' == d.

### Protocol security {#protocol-sec}

Our OPRF construction is based on the VOPRF construction known as
2HashDH-NIZK given by {{JKK14}}; essentially without providing
zero-knowledge proofs that verify that the output is correct. Our VOPRF
construction is identical to the {{JKK14}} construction, except that we
can perform multiple VOPRF evaluations in one go, whilst only constructing
one NIZK proof object. This is enabled using an established batching technique.

Consequently the cryptographic security of our construction is based on
the assumption that the One-More Gap DH is computationally difficult to
solve.

The (N,Q)-One-More Gap DH (OMDH) problem asks the following.

~~~
    Given:
    - G, k * G, G_1, ... , G_N where G, G_1, ... G_N are elements of GG;
    - oracle access to an OPRF functionality using the key k;
    - oracle access to DDH solvers.

    Find Q+1 pairs of the form below:

    (G_{j_s}, k * G_{j_s})

    where the following conditions hold:
      - s is a number between 1 and Q+1;
      - j_s is a number between 1 and N for each s;
      - Q is the number of allowed queries.
~~~

The original paper {{JKK14}} gives a security proof that the
2HashDH-NIZK construction satisfies the security guarantees of a VOPRF
protocol {{properties}} under the OMDH assumption in the universal
composability (UC) security model. Without the NIZK proof system, the
protocol instantiates an OPRF protocol only. See the paper for further
details.

### Q-strong-DH oracle {#qsdh}

A side-effect of our OPRF design is that it allows instantiation of a
oracle for constructing Q-strong-DH (Q-sDH) samples. The Q-Strong-DH
problem asks the following.

~~~
    Given G1, G2, h*G2, (h^2)*G2, ..., (h^Q)*G2; for G1 and G2
    generators of GG.

    Output ( (1/(k+c))*G1, c ) where c is an element of FFp
~~~

The assumption that this problem is hard was first introduced in
{{BB04}}. Since then, there have been a number of cryptanalytic studies
that have reduced the security of the assumption below that implied by
the group instantiation (for example, {{BG04}} and {{Cheon06}}). In
summary, the attacks reduce the security of the group instantiation by
log_2(Q) bits.

As an example, suppose that a group instantiation is used that provides
128 bits of security. Then an adversary with access to a Q-sDH oracle
and makes Q=2^20 queries can reduce the security of the instantiation by
log_2(2^20) = 20 bits.

Notice that it is easy to instantiate a Q-sDH oracle using the OPRF
functionality that we provide. A client can just submit sequential
queries of the form (G, k * G, (k^2)G, ..., (k^(Q-1))G), where each
query is the output of the previous interaction. This means that any
client that submit Q queries to the OPRF can use the aforementioned
attacks to reduce security of the group instantiation by log_2(Q) bits.

Recall that from a malicious client's perspective, the adversary wins if
they can distinguish the OPRF interaction from a protocol that computes
the ideal functionality provided by the PRF.

### Implications for ciphersuite choices

The OPRF instantiations that we recommend in this document are informed
by the cryptanalytic discussion above. In particular, choosing elliptic
curves configurations that describe 128-bit group instantiations would
appear to in fact instantiate an OPRF with 128-log_2(Q) bits of
security.

While it would require an informed and persistent attacker to launch a
highly expensive attack to reduce security to anything much below 100
bits of security, we see this possibility as something that may result
in problems in the future. Therefore, all of our ciphersuites in
{{ciphersuites}} come with a minimum group instantiation corresponding
to 196 bits of security. This would require an adversary to launch a
minimum of Q = 2^(68) queries to reduce security to 128 bits using the
Q-sDH attacks. As a result, it appears prohibitively expensive to launch
credible attacks on these parameters with our current understanding of
the attack surface.

## Hashing to curve

A critical aspect of implementing this protocol using elliptic curve
group instantiations is a method of instantiating the function Hash, that
maps inputs to group elements. In the elliptic curve setting, this must
be a deterministic function that maps arbitrary inputs x (as bytes) to
uniformly chosen points in the curve.

In the security proof of the construction Hash is modeled as a random
oracle. This implies that any instantiation of Hash must be pre-image and
collision resistant. In {{ciphersuites}} we give instantiations of this
functionality based on the functions described in
{{I-D.irtf-cfrg-hash-to-curve}}. Consequently, any OPRF implementation
must adhere to the implementation and security considerations discussed
in {{I-D.irtf-cfrg-hash-to-curve}} when instantiating the function Hash.

## Timing Leaks

To ensure no information is leaked during protocol execution, all
operations that use secret data MUST be constant time. Operations that
SHOULD be constant time include all prime-order group operations and
proof-specific operations (`GenerateProof()` and `VerifyProof()`). As
mentioned previously, {{I-D.irtf-cfrg-hash-to-curve}} describes various
algorithms for constant-time implementations of the `GG.HashToGroup()`
functionality.

## User segregation

The aim of the OPRF functionality is to allow clients receive
pseudorandom function evaluations on their own inputs, without
compromising their own privacy with respect to the server. In many
applications (for example, {{PrivacyPass}}) the client may choose to
reveal their original input, after an invocation of the OPRF protocol,
along with their OPRF output. This can prove to the server that it has
received a valid OPRF output in the past. Since the server does not
reveal learn anything about the OPRF output, it should not be able to
link the client to any previous protocol instantiation.

Consider a malicious server that manages to segregate the user base into
different sets. Then this reduces the effective privacy of all of the
clients involved, since the client above belongs to a smaller set of
users than previously hoped. In general, if the user-base of the OPRF
functionality is quite small, then the obliviousness of clients is
limited. That is, smaller user-bases mean that the server is able to
identify client's with higher certainty.

In summary, an OPRF instantiation effectively comes with an additional
privacy parameter pp. If all clients of the OPRF make one query and then
subsequently reveal their OPRF input afterwards, then the server should
be link the revealed input to a protocol instantiation with probability
1/pp.

Below, we provide a few techniques that could be used to abuse
client-privacy in the OPRF construction by segregating the user-base,
along with some mitigations.

### Linkage patterns

If the server is able to ascertain patterns of usage for some clients --
such as timings associated with usage -- then the effective privacy of
the clients is reduced to the number of users that fit each usage
pattern. Along with early registration patterns, where early adopters
initially have less privacy due to a low number of registered users,
such problems are inherent to any anonymity-preserving system.

### Evaluation on multiple keys {#multiple-keys}

Such an attack consists of the server evaluating the OPRF on multiple
different keys related to the number of clients that use the
functionality. As an extreme, the server could evaluate the OPRF with a
different key for each client. If the client then revealed their hidden
information at a later date then the server would immediately know which
initial request they launched.

The VOPRF variant helps mitigate this attack since each server
evaluation can be bound to a known public key. However, there are still
ways that the VOPRF construction can be abused. In particular:

- If the server successfully provisions a large number of keys that are
  trusted by clients, then the server can divide the user-base by the
  number of keys that are currently in use. As such, clients should only
  trust a small number (2 or 3 ideally) of server keys at any one time.
  Additionally, a tamper-proof audit log system akin to existing work on
  Key Transparency {{keytrans}} could be used to ensure that a server is
  abiding by the key policy. This would force the server to be held
  accountable for their key updates, and thus higher key update
  frequencies can be better managed on the client-side.

- If the server rotates their key frequently, then this may result in
  client's holding out-of-date information from a past interaction. Such
  information can also be used to segregate the user-base based on the
  last time that they accessed the OPRF protocol. Similarly to the
  above, server key rotations must be kept to relatively infrequent
  intervals (such as once per month). This will prevent too many clients
  from being segregated into different groups related to the time that
  they accessed the functionality. There are viable reasons for rotating
  the server key (for protecting against malicious clients) that we
  address more closely in {{key-rotation}}.

Since key provisioning requires careful handling, all public keys should
be accessible from a client-trusted registry with a way of auditing the
history of key updates. We also recommend that public keys have a
corresponding expiry date that clients can use to prevent the server
from using keys that have been provisioned for a long period of time.

## Key rotation {#key-rotation}

Since the server's key is critical to security, the longer it is exposed
by performing (V)OPRF operations on client inputs, the longer it is
possible that the key can be compromised. For instance, if the key is
kept in production for a long period of time, then this may grant the
client the ability to hoard large numbers of tokens. This has negative
impacts for some of the applications that we consider in {{apps}}. As
another example, if the key is kept in circulation for a long period of
time, then it also allows the clients to make enough queries to launch
more powerful variants of the Q-sDH attacks from {{qsdh}}.

To combat attacks of this nature, regular key rotation should be
employed on the server-side. A suitable key-cycle for a key used to
compute (V)OPRF evaluations would be between one week and six months.

As we discussed in {{multiple-keys}}, key rotation cycles that are too
frequent (in the order of days) can lead to large segregation of the
wider user base. As such, the length of the key cycles represent a
trade-off between greater server key security (for shorter cycles), and
better client privacy (for longer cycles). In situations where client
privacy is paramount, longer key cycles should be employed. Otherwise,
shorter key cycles can be managed if the server uses a Key
Transparency-type system {{keytrans}}; this allows clients to publicly
audit their rotations.

# Fixed-base blinding {#blinding}

Let `H` refer to the function `GG.HashToGroup`, in {{pog}} we assume
that the client-side blinding is carried out directly on the output of
`H(x)`, i.e. computing `r * H(x)` for some `r <-$ GF(p)`. In the {{OPAQUE}}
document, it is noted that it may be more efficient to use additive
blinding rather than multiplicative if the client can preprocess some
values. For example, a valid way of computing additive blinding would be
to instead compute `H(x) + (r * G)`, where `G` is the fixed generator for the
group `GG`.

We refer to the 'multiplicative' blinding as variable-base blinding
(VBB), since the base of the blinding (`H(x)`) varies with each
instantiation. We refer to the additive blinding case as fixed-base
blinding (FBB) since the blinding is applied to the same generator each
time (when computing `r * G`).

The advantage of fixed-base blinding is that it allows the client to
pre-process tables of blinded scalar multiplications for `G`. This may
give it a computational efficiency advantage. Pre-processing also
reduces the amount of computation that needs to be done in the online
exchange. Choosing one of these values `r * G` (where `r` is the scalar
value that is used), then computing `H(x) + (r * G)` is more efficient than
computing `r * H(x)` (one addition against log_2(r)). Therefore, it may be
advantageous to define the OPRF and VOPRF protocols using additive
blinding rather than multiplicative blinding. In fact, the only
algorithms that need to change are Blind and Unblind (and similarly for
the VOPRF variants).

We define the FBB variants of the algorithms in {{api}} below, along
with a new algorithm Preprocess. The Preprocess algorithm can take place
offline and before the rest of the OPRF protocol. The Blind algorithm
takes the proprocessed values as inputs, but the signature of Unblind
remains the same.

## Preprocess

~~~
struct {
  Scalar blind;
  SerializedElement blindedGenerator;
  SerializedElement blindedPublicKey;
} PreprocessedBlind;
~~~

~~~
Input:

  PublicKey pkS
  uint16 m

Output:

  PrepocessedBlind preprocs[m]

def Preprocess(pkS, m):
  preprocs = []
  PK = GG.Deserialize(pkS)
  for i = 0 to m:
    r = GG.RandomScalar()
    blindedGenerator = GG.Serialize(r * GG.Generator())
    blindedPublicKey = GG.Serialize(r * PK)
    preprocs[i] = PrepocessedBlind{
      blind: r,
      blindedGenerator: blindedGenerator,
      blindedPublicKey: blindedPublicKey,
    }
 return preprocs
~~~

## Blind

~~~
Input:

  ClientInput inputs[m]
  PreprocessedBlinds preprocs[m]

Output:

  Token tokens[m]
  SerializedElement blindedTokens[m]

def Blind(inputs, preprocs):
  tokens = []
  blindedTokens = []
  for i = 0 to m:
    pre = preprocs[i]
    r = pre.blind
    r * G = GG.Deserialize(pre.blindedGenerator)
    P = GG.HashToGroup(inputs[i])
    tokens[i] = Token{ data: x, blind: pre.blindedPublicKey }
    blindedTokens[i] = GG.Serialize(P + r * G)
  return (tokens, blindedTokens)
~~~

## Unblind

~~~
Input:

  Token tokens[m]
  Evaluation ev
  SerializedElement blindedTokens[m]

Output:

 SerializedElement unblinded[m]

def Unblind(tokens, ev, blindedTokens):
  unblindedTokens = []
  for i = 0 to m:
    PKR = GG.Deserialize(tokens[i].blind)
    Z = GG.Deserialize(ev.elements[i])
    N := Z - PKR
    unblindedTokens[i] = GG.Serialize(N)
  return unblindedTokens
~~~

Let `P = GG.HashToGroup(x)`. Notice that Unblind computes:

~~~
Z - PKR = k(P + r * G) - (rk) * G = k * P
~~~

by the commutativity of scalar multiplication in GG. This is the same
output as in the `Unblind` algorithm for variable-based blinding.

Note that the verifiable variant of `Unblind` works as above but includes
the step to `VerifyProofs`, as specified in {{verifiable-client}}.

# Applications {#apps}

This section describes various applications of the (V)OPRF protocol.

## Privacy Pass

This VOPRF protocol is used by the Privacy Pass system {{PrivacyPass}}
to help Tor users bypass CAPTCHA challenges. Their system works as
follows. Client C connects -- through Tor -- to an edge server E serving
content. Upon receipt, E serves a CAPTCHA to C, who then solves the
CAPTCHA and supplies, in response, n blinded points. E verifies the
CAPTCHA response and, if valid, signs (at most) n blinded points, which
are then returned to C along with a batched DLEQ proof. C stores the
tokens if the batched proof verifies correctly. When C attempts to
connect to E again and is prompted with a CAPTCHA, C uses one of the
tokens to derive a shared symmetric key sk used to MAC the CAPTCHA
challenge. C sends the CAPTCHA, MAC, and token input x to E, who can use
x to derive sk and verify the CAPTCHA MAC. Thus, each token is used at
most once by the system.

The Privacy Pass implementation uses the P-256 instantiation of the
VOPRF protocol. For more details, see {{DGSTV18}}.

## Private Password Checker

In this application, let D be a collection of plaintext passwords
obtained by prover P. For each password p in D, P computes Evaluate on
`GG.HashToGroup(p)`, and stores the result in a separate collection D'.
P then publishes D' with `pkS`, its public key. If a client C wishes to
query D' for a password p', it runs the VOPRF protocol using p as input
x to obtain output y. By construction, y will be the OPRF evaluation of
p hashed onto the curve. C can then search D' for y to determine if
there is a match.

Concrete examples of important applications in the password domain
include:

- password-protected storage {{JKK14}}, {{JKKX16}};
- perfectly-hiding password management {{SJKS17}};
- password-protected secret-sharing {{JKKX17}}.

### Parameter Commitments

For some applications, it may be desirable for Server to bind tokens to
certain parameters, e.g., protocol versions, ciphersuites, etc. To
accomplish this, Server should use a distinct scalar for each parameter
combination. Upon redemption of a token T from Client, Server can later
verify that T was generated using the scalar associated with the
corresponding parameters.

# Contributors

- Alex Davidson         (alex.davidson92@gmail.com)
- Nick Sullivan         (nick@cloudflare.com)
- Chris Wood            (caw@heapingbits.net)
- Eli-Shaoul Khedouri   (eli@intuitionmachines.com)
- Armando Faz Hernandez (armfazh@cloudflare.com)

# Acknowledgements

This document resulted from the work of the Privacy Pass team
{{PrivacyPass}}. The authors would also like to acknowledge the helpful
conversations with Hugo Krawczyk. Eli-Shaoul Khedouri provided
additional review and comments on key consistency.

--- back<|MERGE_RESOLUTION|>--- conflicted
+++ resolved
@@ -437,18 +437,8 @@
   (sub)groups of elliptic curves, see {{I-D.irtf-cfrg-hash-to-curve}}.
 - HashToScalar(): A member function of `GG` that deterministically maps
   an array of bytes `x` to a random element in the scalar field of `GG`.
-<<<<<<< HEAD
-
-Lastly, for any scalar `r` that is an element of the galois field of
-scalars `GF(p)` associated with `GG`, we assume it is always written in
-network-order byte array format for the purpose of providing wherever it
-is supplied as an input or give as an output of a function.
-
-### Group instantiations
-=======
 - RandomScalar(): A member function of `GG` that generates a random, non-zero
   element in the scalar field of `GG`.
->>>>>>> 3a62ce0d
 
 It is common in cryptographic applications to instantiate such
 prime-order groups using elliptic curves, such as those detailed in
@@ -482,45 +472,12 @@
 The client learns y and the server learns nothing. In the verifiable mode, the
 client also gets proof that the server used skS in computing the function.
 
-<<<<<<< HEAD
-## Ciphersuite {#protocol-ciphersuite}
-
-A ciphersuite for the protocol wraps the functionality required for the
-protocol to take place. This ciphersuite should be available to both
-Client and Server, and agreement on the specific instantiation is
-assumed throughout. A ciphersuite contains instantiations of the
-following functionalities.
-
-- `GG`: A prime-order group exposing the API detailed in {{pog}}.
-- `Hash`: A cryptographic hash function that is indifferentiable from
-  a Random Oracle.
-
-Specific instantiations of these ciphersuites are given in
-{{ciphersuites}}.
-
-## Setup {#setup}
-
-Before the protocol takes place, the Server MUST select a valid
-ciphersuite from the list in {{ciphersuites}}. Once a selection is made,
-it publishes the ciphersuite that it is using to make it available to
-any Client that connects to it.
-
-The Server SHOULD sample a new PrivateKey object corresponding to its
-secret input. This value can be used across multiple instantiations of
-the protocol. If the server ciphersuite supports verifiability, then it
-interprets its private key as a Scalar `k` in `GF(p)` and computes:
-
-~~~
-PK = k * GG.Generator()
-~~~
-=======
 As in the original work of {{JKK14}}, we provide a zero-knowledge proof that the
 key provided as input by the server in the `Evaluate` function is the
 same key as it used to produce their public key. As an example of the nature
 of attacks that this prevents, this ensures that Server uses the same private key
 for computing the VOPRF output and does not attempt to "tag" individual Servers
 with select keys. This proof must not reveal Server's long-term private key to Client.
->>>>>>> 3a62ce0d
 
 The following one-byte values distinguish between these two modes:
 
@@ -704,22 +661,6 @@
 
 Output:
 
-<<<<<<< HEAD
- Evaluation Ev
-
-Steps:
-
- 1. elements = []
- 2. for i in 1..m:
-    1. BT = GG.Deserialize(blindedTokens[i])
-    2. Z = k * BT
-    3. elements[i] = GG.Serialize(Z)
- 3. Ev = Evaluation{ elements: elements }
- 4. if verifiable:
-    1. proof = GenerateProof(k, publicKey, blindedTokens, ev)
-    2. Ev.proof = proof
- 5. Output Ev
-=======
   Evaluation Ev
 
 def Evaluate(skS, pkS, blindedTokens, Ev):
@@ -731,7 +672,6 @@
   proof = GenerateProof(skS, pkS, blindedTokens, Ev)
   Ev = Evaluation{ elements: elements, proof: proof }
   return Ev
->>>>>>> 3a62ce0d
 ~~~
 
 The helper functions `GenerateProof` and `ComputeComposites`
@@ -789,16 +729,6 @@
 
 Output:
 
-<<<<<<< HEAD
- opaque output<1..2^16-1>
-
-Steps:
-
- 1. DST = "RFCXXXX-Finalize"
- 2. hashInput = len(T.data) || T.data || len(E) || E || len(info) || info) || len(DST) || DST
- 3. output = Hash(hashInput)
- 4. Output output
-=======
   SerializedElement composites[2]
 
 def ComputeComposites(gen, pkS, blindedTokens, ev):
@@ -831,7 +761,6 @@
     M = di * Mi + M
     Z = di * Zi + Z
  return [GG.Serialize(M), GG.Serialize(Z)]
->>>>>>> 3a62ce0d
 ~~~
 
 ### Client Context
@@ -926,8 +855,6 @@
 This algorithm outputs a boolean `verified` which indicates whether the
 proof verifies correctly, or not.
 
-<!-- TODO(caw): rM in 7 is wrong it should be r*a1 -->
-
 ~~~
 Input:
 
@@ -938,24 +865,6 @@
 
 Output:
 
-<<<<<<< HEAD
- Scalar proof[2]
-
-Steps:
-
- 1.  G = GG.Generator()
- 2.  gen = GG.Serialize(G)
- 3.  (a1, a2) = ComputeComposites(
-                  gen, publicKey, blindedTokens, ev, dleqDST
-                )
- 4.  r <-$ GF(p)
- 5.  if (r == 0): go back to the previous step
- 6.  a3 = GG.Serialize(r * G)
- 7.  a4 = GG.Serialize(rM)
- 8.  c = GG.HashToScalar(gen || publicKey || a1 || a2 || a3 || a4)
- 9.  s = (r - ck) mod p
- 10. Output (c, s)
-=======
   boolean verified
 
 def VerifyProof(pkS, blindedTokens, Ev, proof):
@@ -976,7 +885,6 @@
 
   c  = GG.HashToScalar(h2Input)
   return (c == proof[0] mod p)
->>>>>>> 3a62ce0d
 ~~~
 
 #### Unblind
@@ -991,37 +899,12 @@
 
 Output:
 
-<<<<<<< HEAD
- boolean verified
-
-Steps:
-
- 1. G = GG.Generator()
- 2. gen = GG.Serialize(G)
- 3. (a1, a2) = ComputeComposites(
-                 gen, publicKey, blindedTokens, ev, dleqDST
-               )
- 4. A' = (proof[1] * G + proof[0] * Y)
- 5. B' = (proof[1] * M + proof[0] * Z)
- 6. a3 = GG.Serialize(A')
- 7. a4 = GG.Serialize(B')
- 8. c  = GG.HashToScalar(gen || publicKey || a1 || a2 || a3 || a4)
- 9. Output c == proof[0] mod p
-~~~
-
-## ComputeComposites
-=======
   SerializedElement unblindedTokens[m]
->>>>>>> 3a62ce0d
 
 def Unblind(pkS, tokens, blindedTokens, Ev):
   if VerifyProof(pkS, blindedTokens, Ev) == false:
     ABORT()
 
-<<<<<<< HEAD
-<!-- TODO(caw): rewrite this in terms of (serialized?) elements, and rely on the serialize function to take care things for us -->
-
-=======
   unblindedTokens = []
   for i = 0 to m:
     r = tokens[i].blind
@@ -1029,41 +912,15 @@
     N = (r^(-1)) * Z
     unblindedTokens[i] = GG.Serialize(N)
  return unblindedTokens
->>>>>>> 3a62ce0d
 ~~~
 
 # Ciphersuites {#ciphersuites}
 
-<<<<<<< HEAD
- SerializedGroupElement composites[2]
-
-Steps:
-
- 1. seed = H3(gen || publicKey || blindedTokens || ev.elements)
- 2. i' = 0
- 3. M = GG.Identity()
- 4. Z = GG.Identity()
- 5. for i = 0 to m:
-    1. di = 1
-    2. Mi = GG.Deserialize(blindedTokens[i])
-    3. Zi = GG.Deserialize(ev.elements[i])
-    4. if (m > 1):
-       1. di = GG.HashToScalar(seed || i' || dleqDST)
-       2. if (di > GG.order()):
-          1. i = i-1 # decrement and try again
-       3. i  = i + 1
-       4. i' = i' + 1
-    5. M = di * Mi + M
-    6. Z = di * Zi + Z
- 6. Output [GG.Serialize(M), GG.Serialize(Z)]
-~~~
-=======
 A ciphersuite for the protocol wraps the functionality required for the
 protocol to take place. This ciphersuite should be available to both
 Client and Server, and agreement on the specific instantiation is
 assumed throughout. A ciphersuite contains instantiations of the
 following functionalities.
->>>>>>> 3a62ce0d
 
 - `GG`: A prime-order group exposing the API detailed in {{pog}}.
 - `Hash`: A cryptographic hash function that is indifferentiable from
@@ -1083,45 +940,6 @@
 
 ## OPRF(curve25519, SHA-512)
 
-<<<<<<< HEAD
-- GG: curve25519 {{RFC7748}}
-  - HashToGroup(): curve25519_XMD:SHA-512_ELL2_RO_ {{I-D.irtf-cfrg-hash-to-curve}} with DST "RFCXXXX-OPRF-curve25519_XMD:SHA-512_ELL2_RO_"
-  - HashToScalar(): hash\_to\_field from {{I-D.irtf-cfrg-hash-to-curve}} with DST "RFCXXXX-OPRF-curve25519_XMD:SHA-512_ELL2_RO_"
-  - Serialize(): The standard 32-byte representation of the public key {{!RFC7748}}
-- Hash: SHA-512
-
-## OPRF(curve448, SHA-512)
-
-- GG: curve448 {{RFC7748}}
-  - HashToGroup(): curve448_XMD:SHA-512_ELL2_RO_ {{I-D.irtf-cfrg-hash-to-curve}} with DST "RFCXXXX-OPRF-curve448_XMD:SHA-512_ELL2_RO_"
-  - HashToScalar(): hash\_to\_field from {{I-D.irtf-cfrg-hash-to-curve}} with DST "RFCXXXX-OPRF-curve448_XMD:SHA-512_ELL2_RO_"
-  - Serialize(): The standard 56-byte representation of the public key {{!RFC7748}}
-- Hash: SHA-512
-
-## OPRF(P-256, SHA-512)
-
-- GG: P-256 {{SEC2}}
-  - HashToGroup(): P256_XMD:SHA-256_SSWU_RO_ {{I-D.irtf-cfrg-hash-to-curve}} with DST "RFCXXXX-OPRF-P256_XMD:SHA-256_SSWU_RO_"
-  - HashToScalar(): hash\_to\_field from {{I-D.irtf-cfrg-hash-to-curve}} with DST "RFCXXXX-OPRF-P256_XMD:SHA-256_SSWU_RO_"
-  - Serialize(): The compressed point encoding for the curve {{SEC1}} consisting of 33 bytes.
-- Hash: SHA-512
-
-## OPRF(P-384, SHA-512)
-
-- GG: secp384r1 {{SEC2}}
-  - HashToGroup(): P384_XMD:SHA-512_SSWU_RO_ {{I-D.irtf-cfrg-hash-to-curve}} with DST "RFCXXXX-OPRF-P384_XMD:SHA-512_SSWU_RO_"
-  - HashToScalar(): hash\_to\_field from {{I-D.irtf-cfrg-hash-to-curve}} with DST "RFCXXXX-OPRF-P384_XMD:SHA-512_SSWU_RO_"
-  - Serialize(): The compressed point encoding for the curve {{SEC1}} consisting of 49 bytes.
-- Hash: SHA-512
-
-## OPRF(P-521, SHA-512)
-
-- GG: secp521r1 {{SEC2}}
-  - HashToGroup(): P521_XMD:SHA-512_SSWU_RO_ {{I-D.irtf-cfrg-hash-to-curve}} with DST "RFCXXXX-OPRF-P521_XMD:SHA-512_SSWU_RO_"
-  - HashToScalar(): hash\_to\_field from {{I-D.irtf-cfrg-hash-to-curve}} with DST "RFCXXXX-OPRF-P521_XMD:SHA-512_SSWU_RO_"
-  - Serialize(): The compressed point encoding for the curve {{SEC1}} consisting of 67 bytes.
-- Hash: SHA-512
-=======
 - Group:
   - Elliptic curve: curve25519 {{RFC7748}}
   - Generator(): Return the point with the following affine coordinates:
@@ -1248,7 +1066,6 @@
 
 Optionally, for any protocol that satisfies the above properties, there
 is an additional security property:
->>>>>>> 3a62ce0d
 
 - Verifiable: Client must only complete execution of the protocol if it
   can successfully assert that the OPRF output it computes is correct,
